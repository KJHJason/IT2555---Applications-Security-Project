--- conflicted
+++ resolved
@@ -124,19 +124,11 @@
     cur.execute("CREATE INDEX course_course_category_idx ON course(course_category)")
     cur.execute("CREATE INDEX course_date_created_idx ON course(date_created)")
 
-<<<<<<< HEAD
-
-=======
-    # FOR DRAFTING A COURSE
->>>>>>> dd491373
     cur.execute("""CREATE TABLE draft_course (
         course_id CHAR(32) PRIMARY KEY,
         teacher_id VARCHAR(32) NOT NULL,
         video_path VARCHAR(255) NOT NULL,
-<<<<<<< HEAD
         date_created DATETIME NOT NULL,
-=======
->>>>>>> dd491373
         FOREIGN KEY (teacher_id) REFERENCES user(id)
     )""")
 
