"""
Routes for logged in Teachers
"""
# import third party libraries
from werkzeug.utils import secure_filename
import markdown

# import flask libraries (Third-party libraries)
from flask import render_template, request, redirect, url_for, session, flash, abort, Blueprint, current_app, make_response, send_from_directory

# import local python libraries
from python_files.functions.SQLFunctions import *
from python_files.functions.NormalFunctions import *
from python_files.functions.StripeFunctions import *
from python_files.classes.Forms import *
from python_files.classes.MarkdownExtensions import AnchorTagPreExtension, AnchorTagPostExtension
from .RoutesSecurity import csrf

# import python standard libraries
from pathlib import Path
from io import BytesIO

teacherBP = Blueprint("teacherBP", __name__, static_folder="static", template_folder="template")

@teacherBP.route("/course-video-list")
def courseList():
    if ("user" in session):
        userInfo = get_image_path(session["user"], returnUserInfo=True)
        page = request.args.get("p", default=1, type=int)
        maxPage, paginationArr = 0, []
        courseList = sql_operation(table="course", mode="get_all_courses_by_teacher", teacherID=userInfo.uid, pageNum=page)
        try:
            if (not courseList[0]):
                return redirect(url_for("teacherBP.courseList") + f"?p={courseList[1]}")
            if (len(courseList) != 0) :
                courseList, maxPage = courseList[0], courseList[1]
                # Compute the buttons needed for pagination
                paginationArr = get_pagination_arr(pageNum=page, maxPage=maxPage)
        except:
            courseList = []

        return render_template("users/general/course_list.html", imageSrcPath=userInfo.profileImage, courseListLen=len(courseList), accType=userInfo.role, currentPage=page, maxPage=maxPage, courseList=courseList, isOwnself=True, paginationArr=paginationArr)
    else:
        return redirect(url_for("guestBP.login"))

@teacherBP.route("/draft-course-video-list")
def draftCourseList():
    if ("user" in session):
        #TODO Fix this to fit, add button in course list html to redirect to draft page, if user has drafted courses
        userInfo = get_image_path(session["user"], returnUserInfo=True)
        page = request.args.get("p", default=1, type=int)
        maxPage, paginationArr = 0, []
        courseList = sql_operation(table="course", mode="get_all_draft_courses", teacherID=userInfo.uid, pageNum=page)
        try:
            if (not courseList[0]):
                return redirect(url_for("teacherBP.draftCourseList") + f"?p={courseList[1]}")
            if (len(courseList) != 0) :
                courseList, maxPage = courseList[0], courseList[1]
                # Compute the buttons needed for pagination
                paginationArr = get_pagination_arr(pageNum=page, maxPage=maxPage)
        except:
            courseList = []

        return render_template("users/teacher/draft_course_list.html", imageSrcPath=userInfo.profileImage, courseListLen=len(courseList), accType=userInfo.role, currentPage=page, maxPage=maxPage, courseList=courseList,paginationArr=paginationArr)
    else:
        return redirect(url_for("guestBP.login"))

""" Start Of Course Creation """

# @csrf.exempt
# @teacherBP.route("/upload-video", methods=["GET", "POST"])
# def videoUpload():
#     if ("user" in session):
#         userInfo = get_image_path(session["user"], returnUserInfo=True)
#         if (userInfo.role != "Teacher"):
#             abort(404)

#         if (request.method == "POST"):
#             # recaptchaToken = request.form.get("g-recaptcha-response")
#             # if (recaptchaToken is None):
#             #     flash("Please verify that you are not a bot!", "Danger")
#             #     return render_template("users/teacher/video_upload.html",imageSrcPath=userInfo.profileImage, accType=userInfo.role)

#             # try:
#             #     recaptchaResponse = create_assessment(recaptchaToken=recaptchaToken, recaptchaAction="upload")
#             # except (InvalidRecaptchaTokenError, InvalidRecaptchaActionError):
#             #     flash("Please verify that you are not a bot!", "Danger")
#             #     return render_template("users/teacher/video_upload.html",imageSrcPath=userInfo.profileImage, accType=userInfo.role)

#             # if (not score_within_acceptable_threshold(recaptchaResponse.risk_analysis.score, threshold=0.75)):
#             #     # if the score is not within the acceptable threshold
#             #     # then the user is likely a bot
#             #     # hence, we will flash an error message
#             #     flash("Please check the reCAPTCHA box and try again.", "Danger")
#             #     return render_template("users/teacher/video_upload.html",imageSrcPath=userInfo.profileImage, accType=userInfo.role)
#             print(request.files["videoUpload"])
#             if (request.files["courseVideo"].filename == ""):
#                 flash("Please Upload a Video", "File Upload Error!")
#                 return redirect(url_for("teacherBP.videoUpload"))

#             file = request.files.get("courseVideo")
#             filename = secure_filename(file.filename)

#             print(f"This is the ORIGINAL filename for the inputted file : {filename}")

#             courseID = generate_id()
#             filePath = Path(current_app.config["COURSE_VIDEO_FOLDER"]).joinpath(courseID)
#             print(f"This is the folder for the inputted file: {filePath}")
#             filePath.mkdir(parents=True, exist_ok=True)

#             filePathToStore  = url_for("static", filename=f"course_videos/{courseID}/{filename}")
#             file.save(Path(filePath).joinpath(filename))

#             """
#             Create a row inside the database to store the video info.
#             Display this row in the teachers course list
#             """
#             sql_operation(table="course", mode="insert_draft",courseID=courseID, teacherID=userInfo.uid,videoPath=filePathToStore)
#             return redirect(url_for("teacherBP.createCourse", courseID=courseID))
#         else:
#             return render_template("users/teacher/video_upload.html",imageSrcPath=userInfo.profileImage, accType=userInfo.role)
#     else:
#         return redirect(url_for("guestBP.login"))

@csrf.exempt
@teacherBP.route("/upload-video", methods=["GET", "POST"])
def videoUpload():
    if ("video_saving" in session):
        # Delete folder
        # Remove from SQL (if exists)
        session.pop("video_saving", None)

    userInfo = get_image_path(session["user"], returnUserInfo=True)
    if (userInfo.role != "Teacher"):
        abort(404)

    if (request.method == "POST"):
        file = request.files["videoUpload"]
        filename = secure_filename(file.filename)
        totalChunks = int(request.form["dztotalchunkcount"])
        currentChunk = int(request.form['dzchunkindex'])
        if (filename == ""):
            flash("Please Upload a Video", "File Upload Error!")
            return redirect(url_for("teacherBP.videoUpload"))

        courseID = generate_id()
        session["video_saving"] = courseID # Saving started; interruption = restart from scratch
        filename = courseID + Path(filename).suffix # change filename to courseid.mp4
        #folder creation
        filePath = Path(current_app.config["COURSE_VIDEO_FOLDER"]).joinpath(courseID) # path to create the folder
        print(f"This is the folder for the inputted file: {filePath}")
        filePath.mkdir(parents=True, exist_ok=True)

        filePathToStore  = url_for("static", filename=f"course_videos/{courseID}/{filename}") # path for mp4 file stored in sql
        print("Total file size:", int(request.form["dztotalfilesize"]))
        absFilePath = filePath.joinpath(filename) # path of the mp4 file

<<<<<<< HEAD
        try:
            with open(absFilePath, "ab") as videoData: # ab flag for opening a file for appending data in binary format
                videoData.seek(int(request.form["dzchunkbyteoffset"]))
                print("dzchunkbyteoffset:", int(request.form["dzchunkbyteoffset"]))
                videoData.write(file.stream.read())
        except (OSError):
            print("Could not write to file")
            return make_response("Error writing to file", 500)
        except:
            print("Unexpected error.")
            return make_response("Unexpected error", 500)

        if (currentChunk + 1 == totalChunks):
            # This was the last chunk, the file should be complete and the size we expect
            if (absFilePath.stat().st_size != int(request.form["dztotalfilesize"])):
                print(f"File {file.filename} was completed, but there is a size mismatch. Received {absFilePath.stat().st_size} but had expected {request.form['dztotalfilesize']}")
                # remove corrupted image
                absFilePath.unlink(missing_ok=True) # missing_ok argument is set to True as the file might not exist (>= Python 3.8)
                return make_response("Uploaded image is corrupted! Please try again!", 500)
            else:
                print(f'File {file.filename} has been uploaded successfully')

                if (not convert_to_mpd(courseID)): # Error with conversion
                    flash("Invalid Video!", "File Upload Error!")
                    return redirect(url_for("teacherBP.videoUpload"))

                # constructing a file path to see if the user has already uploaded an image and if the file exists
                sql_operation(
                    table="course", 
                    mode="insert_draft",
                    courseID=courseID, 
                    teacherID=userInfo.uid, 
                    videoPath=Path(filePathToStore).with_suffix(".mpd")
                )
                return redirect(url_for("teacherBP.createCourse", courseID=courseID))
        """
        Create a row inside the database to store the video info.
        Display this row in the teachers course list 
        """
        # TODO: Missing one return statement here
=======
            try:
                with open(absFilePath, "ab") as videoData: # ab flag for opening a file for appending data in binary format
                    videoData.seek(int(request.form["dzchunkbyteoffset"]))
                    print("dzchunkbyteoffset:", int(request.form["dzchunkbyteoffset"]))
                    videoData.write(file.stream.read())
            except (OSError):
                print("Could not write to file")
                return make_response("Error writing to file", 500)
            except:
                print("Unexpected error.")
                return make_response("Unexpected error", 500)

            if (currentChunk + 1 == totalChunks):
                # This was the last chunk, the file should be complete and the size we expect
                if (absFilePath.stat().st_size != int(request.form["dztotalfilesize"])):
                    print(f"File {file.filename} was completed, but there is a size mismatch. Received {absFilePath.stat().st_size} but had expected {request.form['dztotalfilesize']}")
                    # remove corrupted image
                    absFilePath.unlink(missing_ok=True) # missing_ok argument is set to True as the file might not exist (>= Python 3.8)
                    return make_response("Uploaded image is corrupted! Please try again!", 500)
                else:
                    print(f'File {file.filename} has been uploaded successfully')

                    if (not convert_to_mpd(courseID)): # Error with conversion
                        flash("Invalid Video!", "File Upload Error!")
                        return redirect(url_for("teacherBP.videoUpload"))

                    # constructing a file path to see if the user has already uploaded an image and if the file exists
                    sql_operation(
                        table="course",
                        mode="insert_draft",
                        courseID=courseID,
                        teacherID=userInfo.uid,
                        videoPath=Path(filePathToStore).with_suffix(".mpd")
                    )
                    return redirect(url_for("teacherBP.createCourse", courseID=courseID))
            """
            Create a row inside the database to store the video info.
            Display this row in the teachers course list
            """
            # TODO: Missing one return statement here
        else:
            return render_template("users/teacher/video_upload.html",imageSrcPath=userInfo.profileImage, accType=userInfo.role)
>>>>>>> 5eedbd51
    else:
        return render_template("users/teacher/video_upload.html",imageSrcPath=userInfo.profileImage, accType=userInfo.role)

#TODO: Hash Video data, implement dropzone to encrpyt video data
@teacherBP.route("/create-course/<string:courseID>", methods=["GET","POST"])
def createCourse(courseID:str):
    if 'video_saving' in session:
        session.pop('video_saving', None)
    if ("user" in session):
        courseTuple = sql_operation(table="course", mode="get_draft_course_data", courseID=courseID)
        videoFilePath = Path(current_app.config["COURSE_VIDEO_FOLDER"]).joinpath(courseID)
        videoFilename = courseID + Path(courseTuple[2]).suffix
        absFilePath = videoFilePath.joinpath(videoFilename)

        if (not courseTuple):
            flash("No Course Found", "Course Not Found!")
            return redirect(url_for("teacherBP.draftCourseList"))

        userInfo = get_image_path(session["user"], returnUserInfo=True)
        if (userInfo.role != "Teacher"):
            abort(500)

        courseForm = CreateCourse(request.form)
        if (request.method == "POST" and courseForm.validate()):
            recaptchaToken = request.form.get("g-recaptcha-response")
            if (recaptchaToken is None):
                flash("Please verify that you are not a bot!", "Danger")
                return render_template("users/teacher/create_course.html", imageSrcPath=userInfo.profileImage, form=courseForm, accType=userInfo.role, courseID=courseID, videoPath=courseTuple[2])

            try:
                recaptchaResponse = create_assessment(recaptchaToken=recaptchaToken, recaptchaAction="create_course")
            except (InvalidRecaptchaTokenError, InvalidRecaptchaActionError):
                flash("Please verify that you are not a bot!", "Danger")
                return render_template("users/teacher/create_course.html", imageSrcPath=userInfo.profileImage, form=courseForm, accType=userInfo.role, courseID=courseID, videoPath=courseTuple[2])

            if (not score_within_acceptable_threshold(recaptchaResponse.risk_analysis.score, threshold=0.75)):
                # if the score is not within the acceptable threshold
                # then the user is likely a bot
                # hence, we will flash an error message
                flash("Please check the reCAPTCHA box and try again.", "Danger")
                return render_template("users/teacher/create_course.html", imageSrcPath=userInfo.profileImage, form=courseForm, accType=userInfo.role, courseID=courseID, videoPath=courseTuple[2])

            courseTitle = courseForm.courseTitle.data
            courseDescription = courseForm.courseDescription.data
            courseTagInput = request.form.get("courseTag")
            coursePrice = float(courseForm.coursePrice.data)

            file = request.files.get("courseThumbnail")
            filename = secure_filename(file.filename)
            if (filename == "" or not accepted_file_extension(filename=filename, typeOfFile="image")):
                flash("Please upload an image file of .png, .jpeg, .jpg ONLY.", "Failed to Upload Course Thumbnail!")
                return render_template("users/teacher/create_course.html", imageSrcPath=userInfo.profileImage, form=courseForm, accType=userInfo.role, courseID=courseID, videoPath=courseTuple[2])

            filePath = Path(generate_id(sixteenBytesTimes=2) + Path(filename).suffix)
            imageData = BytesIO(file.read())
            try:
                imageUrlToStore = compress_and_resize_image(
                    imageData=imageData, imagePath=filePath, dimensions=(1920, 1080),
                    folderPath=f"course-thumbnails"
                )
            except (InvalidProfilePictureError):
                flash("Please upload an image file of .png, .jpeg, .jpg ONLY.", "Failed to Upload Course Thumbnail!")
                return render_template("users/teacher/create_course.html", imageSrcPath=userInfo.profileImage, form=courseForm, accType=userInfo.role, courseID=courseID, videoPath=courseTuple[2])
            except (UploadFailedError):
                flash(Markup("Sorry, there was an error uploading your course thumbnail...<br>Please try again later!"), "Failed to Upload Course Thumbnail!")
                return render_template("users/teacher/create_course.html", imageSrcPath=userInfo.profileImage, form=courseForm, accType=userInfo.role, courseID=courseID, videoPath=courseTuple[2])

            videoPath = upload_file_from_path(
                bucketName=current_app.config["CONSTANTS"].COURSE_VIDEOS_BUCKET_NAME,
                localFilePath=absFilePath,
                uploadDestination=f"videos/{videoFilename}"
            )
            # Delete video from storage (relying on mpd file)
            sql_operation(
                table="course",
                mode="insert",
                courseID=courseID,
                teacherID=userInfo.uid,
                courseName=courseTitle,
                courseDescription=courseDescription,
                courseImagePath=imageUrlToStore,
                courseCategory=courseTagInput,
                coursePrice=coursePrice,
                videoPath=courseTuple[2]
            )
            stripe_product_create(
                courseID=courseID,
                courseName=courseTitle,
                courseDescription=courseDescription,
                coursePrice=coursePrice,
                courseImagePath=imageUrlToStore
            )
            sql_operation(table="course", mode="delete_from_draft", courseID=courseID)

            flash("Course Created", "Successful Course Created!")
            return redirect(url_for("userBP.userProfile"))
        else:
            return render_template("users/teacher/create_course.html", imageSrcPath=userInfo.profileImage, form=courseForm, accType=userInfo.role, courseID=courseID, videoPath=courseTuple[2])
    else:
        return redirect(url_for("guestBP.login"))

""" End Of Course Creation """

""" Start Of Course Management """

@teacherBP.route("/static/course_videos/<string:courseID>/<string:videoName>")
def rawVideo(courseID:str, videoName:str):
    if (sql_operation(table="course", mode="check_if_course_owned_by_teacher", teacherID=session["user"], courseID=courseID)):
        pass # allow access to the video for the teacher user if they own the course
    elif (sql_operation(table="course", mode="get_draft_course_data", courseID=courseID)):
        pass # allow access to the video if the teacher user is in the midst of creating the course
    else:
        abort(404)

    # TODO: Fix SQL query to get the video path (Index out of error)
    courseTuple = sql_operation(table="course", mode="get_draft_course_data", courseID=courseID)
    # Allow the teacher to see the video if the teacher is in the midst of creating the course
    if (courseTuple):
        filePathArr = courseTuple[2].rsplit("/", 2)[-2:]
        return send_from_directory(
            str(current_app.config["COURSE_VIDEO_FOLDER"].joinpath(filePathArr[0])), 
            filePathArr[1], 
            as_attachment=False, 
            max_age=31536000
        )
    else:
        abort(404)

@teacherBP.route("/delete-course", methods=["GET", "POST"])
def courseDelete():
    courseID = request.args.get("cid", default="test", type=str)
    sql_operation(table="course", mode="delete", courseID=courseID)
    print("Course Deleted")
    return redirect(url_for("teacherBP.courseList"))

@teacherBP.route("/delete-draft-course", methods=["GET", "POST"])
def draftCourseDelete():
    courseID = request.args.get("cid", default="test", type=str)
    sql_operation(table="course", mode="delete_from_draft", courseID=courseID)
    print("Draft Course Deleted")
    return redirect(url_for("teacherBP.courseList"))

@teacherBP.route("/edit-course", methods=["GET", "POST"])
def courseUpdate():
    #TODO: Form is working, gonna make edits soon
<<<<<<< HEAD
    courseID = request.args.get("cid", default="test", type=str)
    courseFound = sql_operation(table="course", mode="get_course_data", courseID=courseID)
    if (not courseFound):
        abort(404)
    userInfo = get_image_path(session["user"], returnUserInfo=True) 
    courseForm = CreateCourseEdit(request.form)
    updated = ""
    if (request.method == "POST"):
        recaptchaToken = request.form.get("g-recaptcha-response")
        if (recaptchaToken is None):
            flash("Please verify that you are not a bot!", "Danger")
            return render_template("users/teacher/course_video_edit.html",form=courseForm, imageSrcPath=userInfo.profileImage, accType=userInfo.role, imagePath=courseFound.courseImagePath, courseName=courseFound.courseName, courseDescription=courseFound.courseDescription, coursePrice=courseFound.coursePrice, courseTag=courseFound.courseCategory)
=======
    if ("user" in session):
        courseID = request.args.get("cid", default="test", type=str)
        courseFound = sql_operation(table="course", mode="get_course_data", courseID=courseID)
        if (not courseFound):
            abort(404)
        userInfo = get_image_path(session["user"], returnUserInfo=True)
        courseForm = CreateCourseEdit(request.form)
        updated = ""
        if (request.method == "POST"):
            recaptchaToken = request.form.get("g-recaptcha-response")
            if (recaptchaToken is None):
                flash("Please verify that you are not a bot!", "Danger")
                return render_template("users/teacher/course_video_edit.html",form=courseForm, imageSrcPath=userInfo.profileImage, accType=userInfo.role, imagePath=courseFound.courseImagePath, courseName=courseFound.courseName, courseDescription=courseFound.courseDescription, coursePrice=courseFound.coursePrice, courseTag=courseFound.courseCategory)
>>>>>>> 5eedbd51

        try:
            recaptchaResponse = create_assessment(recaptchaToken=recaptchaToken, recaptchaAction="edit_course")
        except (InvalidRecaptchaTokenError, InvalidRecaptchaActionError):
            flash("Please verify that you are not a bot!", "Danger")
            return render_template("users/teacher/course_video_edit.html",form=courseForm, imageSrcPath=userInfo.profileImage, accType=userInfo.role, imagePath=courseFound.courseImagePath, courseName=courseFound.courseName, courseDescription=courseFound.courseDescription, coursePrice=courseFound.coursePrice, courseTag=courseFound.courseCategory)

        if (not score_within_acceptable_threshold(recaptchaResponse.risk_analysis.score, threshold=0.75)):
            # if the score is not within the acceptable threshold
            # then the user is likely a bot
            # hence, we will flash an error message
            flash("Please check the reCAPTCHA box and try again.", "Danger")
            return render_template("users/teacher/course_video_edit.html",form=courseForm, imageSrcPath=userInfo.profileImage, accType=userInfo.role, imagePath=courseFound.courseImagePath, courseName=courseFound.courseName, courseDescription=courseFound.courseDescription, coursePrice=courseFound.coursePrice, courseTag=courseFound.courseCategory)

<<<<<<< HEAD
        if (courseForm.courseTitle.data):
            if (courseForm.courseTitle.data != courseFound.courseName):
                sql_operation(table="course", mode="update_course_title", courseID=courseID, courseTitle=courseForm.courseTitle.data)
                stripe_product_update(courseID=courseID, courseName=courseForm.courseTitle.data)
                updated += "Course Title, "
        if (courseForm.courseDescription.data):
            if (courseForm.courseDescription.data != courseFound.courseDescription):
                sql_operation(table="course", mode="update_course_description", courseID=courseID, courseDescription=courseForm.courseDescription.data)
                stripe_product_update(courseID=courseID, courseDescription=courseForm.courseDescription.data)
                updated += "Course Description, "
        if (courseForm.coursePrice.data):
            if (float(courseForm.coursePrice.data) != float(courseFound.coursePrice)):
                sql_operation(table="course", mode="update_course_price", courseID=courseID, coursePrice=courseForm.coursePrice.data)
                stripe_product_update(courseID=courseID, coursePrice=courseForm.coursePrice.data)
                updated += "Course Price, "
        courseTagInput = request.form.get("courseTag")
        if (courseTagInput != courseFound.courseCategory):
            sql_operation(table="course", mode="update_course_category", courseID=courseID, courseCategory=courseTagInput)
            updated += "Course Tag, "

        file = request.files.get("courseThumbnail")
        filename = secure_filename(file.filename)
        if (filename != ""):
            filePath = Path(generate_id(sixteenBytesTimes=2) + Path(filename).suffix)
            imageData = BytesIO(file.read())
            try:
                imageUrlToStore = compress_and_resize_image(
                    imageData=imageData, imagePath=filePath, dimensions=(1920, 1080), 
                    folderPath=f"course-thumbnails"
                )
            except (InvalidProfilePictureError):
                flash("Please upload an image file of .png, .jpeg, .jpg ONLY.", "Failed to Upload Course Thumbnail!")
                return redirect("teacherBP.courseList")
            except (UploadFailedError):
                flash(Markup("Sorry, there was an error uploading your profile picture...<br>Please try again later!"), "Failed to Upload Course Thumbnail!")
                return redirect("teacherBP.courseList")
            
            sql_operation(table="course", mode="update_course_thumbnail", courseID=courseID, courseImagePath=imageUrlToStore)
            stripe_product_update(courseID=courseID, courseImagePath=imageUrlToStore)
            updated += "Course Thumbnail, "
        
        if (len(updated) > 0):
            flash(f"Fields Updated : {updated}", "Successful Update")
        return redirect(url_for("teacherBP.courseList"))
=======
            file = request.files.get("courseThumbnail")
            filename = secure_filename(file.filename)
            if (filename != ""):
                filePath = Path(generate_id(sixteenBytesTimes=2) + Path(filename).suffix)
                imageData = BytesIO(file.read())
                try:
                    imageUrlToStore = compress_and_resize_image(
                        imageData=imageData, imagePath=filePath, dimensions=(1920, 1080),
                        folderPath=f"course-thumbnails"
                    )
                except (InvalidProfilePictureError):
                    flash("Please upload an image file of .png, .jpeg, .jpg ONLY.", "Failed to Upload Course Thumbnail!")
                    return redirect("teacherBP.courseList")
                except (UploadFailedError):
                    flash(Markup("Sorry, there was an error uploading your profile picture...<br>Please try again later!"), "Failed to Upload Course Thumbnail!")
                    return redirect("teacherBP.courseList")

                sql_operation(table="course", mode="update_course_thumbnail", courseID=courseID, courseImagePath=imageUrlToStore)
                stripe_product_update(courseID=courseID, courseImagePath=imageUrlToStore)
                updated += "Course Thumbnail, "

            if (len(updated) > 0):
                flash(f"Fields Updated : {updated}", "Successful Update")
            return redirect(url_for("teacherBP.courseList"))
        else:

            return render_template("users/teacher/course_video_edit.html",form=courseForm, imageSrcPath=userInfo.profileImage, accType=userInfo.role, imagePath=courseFound.courseImagePath, courseName=courseFound.courseName, courseDescription=courseFound.courseDescription, coursePrice=courseFound.coursePrice, courseTag=courseFound.courseCategory)
>>>>>>> 5eedbd51
    else:
        
        return render_template("users/teacher/course_video_edit.html",form=courseForm, imageSrcPath=userInfo.profileImage, accType=userInfo.role, imagePath=courseFound.courseImagePath, courseName=courseFound.courseName, courseDescription=courseFound.courseDescription, coursePrice=courseFound.coursePrice, courseTag=courseFound.courseCategory)

""" End Of Course Management """<|MERGE_RESOLUTION|>--- conflicted
+++ resolved
@@ -155,7 +155,6 @@
         print("Total file size:", int(request.form["dztotalfilesize"]))
         absFilePath = filePath.joinpath(filename) # path of the mp4 file
 
-<<<<<<< HEAD
         try:
             with open(absFilePath, "ab") as videoData: # ab flag for opening a file for appending data in binary format
                 videoData.seek(int(request.form["dzchunkbyteoffset"]))
@@ -181,43 +180,6 @@
                 if (not convert_to_mpd(courseID)): # Error with conversion
                     flash("Invalid Video!", "File Upload Error!")
                     return redirect(url_for("teacherBP.videoUpload"))
-
-                # constructing a file path to see if the user has already uploaded an image and if the file exists
-                sql_operation(
-                    table="course", 
-                    mode="insert_draft",
-                    courseID=courseID, 
-                    teacherID=userInfo.uid, 
-                    videoPath=Path(filePathToStore).with_suffix(".mpd")
-                )
-                return redirect(url_for("teacherBP.createCourse", courseID=courseID))
-        """
-        Create a row inside the database to store the video info.
-        Display this row in the teachers course list 
-        """
-        # TODO: Missing one return statement here
-=======
-            try:
-                with open(absFilePath, "ab") as videoData: # ab flag for opening a file for appending data in binary format
-                    videoData.seek(int(request.form["dzchunkbyteoffset"]))
-                    print("dzchunkbyteoffset:", int(request.form["dzchunkbyteoffset"]))
-                    videoData.write(file.stream.read())
-            except (OSError):
-                print("Could not write to file")
-                return make_response("Error writing to file", 500)
-            except:
-                print("Unexpected error.")
-                return make_response("Unexpected error", 500)
-
-            if (currentChunk + 1 == totalChunks):
-                # This was the last chunk, the file should be complete and the size we expect
-                if (absFilePath.stat().st_size != int(request.form["dztotalfilesize"])):
-                    print(f"File {file.filename} was completed, but there is a size mismatch. Received {absFilePath.stat().st_size} but had expected {request.form['dztotalfilesize']}")
-                    # remove corrupted image
-                    absFilePath.unlink(missing_ok=True) # missing_ok argument is set to True as the file might not exist (>= Python 3.8)
-                    return make_response("Uploaded image is corrupted! Please try again!", 500)
-                else:
-                    print(f'File {file.filename} has been uploaded successfully')
 
                     if (not convert_to_mpd(courseID)): # Error with conversion
                         flash("Invalid Video!", "File Upload Error!")
@@ -239,7 +201,6 @@
             # TODO: Missing one return statement here
         else:
             return render_template("users/teacher/video_upload.html",imageSrcPath=userInfo.profileImage, accType=userInfo.role)
->>>>>>> 5eedbd51
     else:
         return render_template("users/teacher/video_upload.html",imageSrcPath=userInfo.profileImage, accType=userInfo.role)
 
@@ -385,12 +346,26 @@
 @teacherBP.route("/edit-course", methods=["GET", "POST"])
 def courseUpdate():
     #TODO: Form is working, gonna make edits soon
-<<<<<<< HEAD
     courseID = request.args.get("cid", default="test", type=str)
     courseFound = sql_operation(table="course", mode="get_course_data", courseID=courseID)
     if (not courseFound):
         abort(404)
+
     userInfo = get_image_path(session["user"], returnUserInfo=True) 
+    courseForm = CreateCourseEdit(request.form)
+    updated = ""
+
+    if (request.method == "POST"):
+        recaptchaToken = request.form.get("g-recaptcha-response")
+        if (recaptchaToken is None):
+            flash("Please verify that you are not a bot!", "Danger")
+
+    courseID = request.args.get("cid", default="test", type=str)
+    courseFound = sql_operation(table="course", mode="get_course_data", courseID=courseID)
+    if (not courseFound):
+        abort(404)
+
+    userInfo = get_image_path(session["user"], returnUserInfo=True)
     courseForm = CreateCourseEdit(request.form)
     updated = ""
     if (request.method == "POST"):
@@ -398,21 +373,6 @@
         if (recaptchaToken is None):
             flash("Please verify that you are not a bot!", "Danger")
             return render_template("users/teacher/course_video_edit.html",form=courseForm, imageSrcPath=userInfo.profileImage, accType=userInfo.role, imagePath=courseFound.courseImagePath, courseName=courseFound.courseName, courseDescription=courseFound.courseDescription, coursePrice=courseFound.coursePrice, courseTag=courseFound.courseCategory)
-=======
-    if ("user" in session):
-        courseID = request.args.get("cid", default="test", type=str)
-        courseFound = sql_operation(table="course", mode="get_course_data", courseID=courseID)
-        if (not courseFound):
-            abort(404)
-        userInfo = get_image_path(session["user"], returnUserInfo=True)
-        courseForm = CreateCourseEdit(request.form)
-        updated = ""
-        if (request.method == "POST"):
-            recaptchaToken = request.form.get("g-recaptcha-response")
-            if (recaptchaToken is None):
-                flash("Please verify that you are not a bot!", "Danger")
-                return render_template("users/teacher/course_video_edit.html",form=courseForm, imageSrcPath=userInfo.profileImage, accType=userInfo.role, imagePath=courseFound.courseImagePath, courseName=courseFound.courseName, courseDescription=courseFound.courseDescription, coursePrice=courseFound.coursePrice, courseTag=courseFound.courseCategory)
->>>>>>> 5eedbd51
 
         try:
             recaptchaResponse = create_assessment(recaptchaToken=recaptchaToken, recaptchaAction="edit_course")
@@ -427,22 +387,24 @@
             flash("Please check the reCAPTCHA box and try again.", "Danger")
             return render_template("users/teacher/course_video_edit.html",form=courseForm, imageSrcPath=userInfo.profileImage, accType=userInfo.role, imagePath=courseFound.courseImagePath, courseName=courseFound.courseName, courseDescription=courseFound.courseDescription, coursePrice=courseFound.coursePrice, courseTag=courseFound.courseCategory)
 
-<<<<<<< HEAD
         if (courseForm.courseTitle.data):
             if (courseForm.courseTitle.data != courseFound.courseName):
                 sql_operation(table="course", mode="update_course_title", courseID=courseID, courseTitle=courseForm.courseTitle.data)
                 stripe_product_update(courseID=courseID, courseName=courseForm.courseTitle.data)
                 updated += "Course Title, "
+
         if (courseForm.courseDescription.data):
             if (courseForm.courseDescription.data != courseFound.courseDescription):
                 sql_operation(table="course", mode="update_course_description", courseID=courseID, courseDescription=courseForm.courseDescription.data)
                 stripe_product_update(courseID=courseID, courseDescription=courseForm.courseDescription.data)
                 updated += "Course Description, "
+
         if (courseForm.coursePrice.data):
             if (float(courseForm.coursePrice.data) != float(courseFound.coursePrice)):
                 sql_operation(table="course", mode="update_course_price", courseID=courseID, coursePrice=courseForm.coursePrice.data)
                 stripe_product_update(courseID=courseID, coursePrice=courseForm.coursePrice.data)
                 updated += "Course Price, "
+
         courseTagInput = request.form.get("courseTag")
         if (courseTagInput != courseFound.courseCategory):
             sql_operation(table="course", mode="update_course_category", courseID=courseID, courseCategory=courseTagInput)
@@ -455,7 +417,7 @@
             imageData = BytesIO(file.read())
             try:
                 imageUrlToStore = compress_and_resize_image(
-                    imageData=imageData, imagePath=filePath, dimensions=(1920, 1080), 
+                    imageData=imageData, imagePath=filePath, dimensions=(1920, 1080),
                     folderPath=f"course-thumbnails"
                 )
             except (InvalidProfilePictureError):
@@ -464,45 +426,15 @@
             except (UploadFailedError):
                 flash(Markup("Sorry, there was an error uploading your profile picture...<br>Please try again later!"), "Failed to Upload Course Thumbnail!")
                 return redirect("teacherBP.courseList")
-            
+
             sql_operation(table="course", mode="update_course_thumbnail", courseID=courseID, courseImagePath=imageUrlToStore)
             stripe_product_update(courseID=courseID, courseImagePath=imageUrlToStore)
             updated += "Course Thumbnail, "
-        
+
         if (len(updated) > 0):
             flash(f"Fields Updated : {updated}", "Successful Update")
         return redirect(url_for("teacherBP.courseList"))
-=======
-            file = request.files.get("courseThumbnail")
-            filename = secure_filename(file.filename)
-            if (filename != ""):
-                filePath = Path(generate_id(sixteenBytesTimes=2) + Path(filename).suffix)
-                imageData = BytesIO(file.read())
-                try:
-                    imageUrlToStore = compress_and_resize_image(
-                        imageData=imageData, imagePath=filePath, dimensions=(1920, 1080),
-                        folderPath=f"course-thumbnails"
-                    )
-                except (InvalidProfilePictureError):
-                    flash("Please upload an image file of .png, .jpeg, .jpg ONLY.", "Failed to Upload Course Thumbnail!")
-                    return redirect("teacherBP.courseList")
-                except (UploadFailedError):
-                    flash(Markup("Sorry, there was an error uploading your profile picture...<br>Please try again later!"), "Failed to Upload Course Thumbnail!")
-                    return redirect("teacherBP.courseList")
-
-                sql_operation(table="course", mode="update_course_thumbnail", courseID=courseID, courseImagePath=imageUrlToStore)
-                stripe_product_update(courseID=courseID, courseImagePath=imageUrlToStore)
-                updated += "Course Thumbnail, "
-
-            if (len(updated) > 0):
-                flash(f"Fields Updated : {updated}", "Successful Update")
-            return redirect(url_for("teacherBP.courseList"))
-        else:
-
-            return render_template("users/teacher/course_video_edit.html",form=courseForm, imageSrcPath=userInfo.profileImage, accType=userInfo.role, imagePath=courseFound.courseImagePath, courseName=courseFound.courseName, courseDescription=courseFound.courseDescription, coursePrice=courseFound.coursePrice, courseTag=courseFound.courseCategory)
->>>>>>> 5eedbd51
-    else:
-        
+    else:
         return render_template("users/teacher/course_video_edit.html",form=courseForm, imageSrcPath=userInfo.profileImage, accType=userInfo.role, imagePath=courseFound.courseImagePath, courseName=courseFound.courseName, courseDescription=courseFound.courseDescription, coursePrice=courseFound.coursePrice, courseTag=courseFound.courseCategory)
 
 """ End Of Course Management """