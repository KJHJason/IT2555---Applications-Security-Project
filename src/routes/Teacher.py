"""
Routes for logged in Teachers
"""
# import third party libraries
from werkzeug.utils import secure_filename
import markdown

# import flask libraries (Third-party libraries)
from flask import render_template, request, redirect, url_for, session, flash, abort, Blueprint, current_app, make_response, send_from_directory

# import local python libraries
from python_files.functions.SQLFunctions import *
from python_files.functions.NormalFunctions import *
from python_files.functions.StripeFunctions import *
from python_files.classes.Forms import *
from python_files.classes.MarkdownExtensions import AnchorTagPreExtension, AnchorTagPostExtension
from .RoutesSecurity import csrf

# import python standard libraries
from pathlib import Path
from io import BytesIO

teacherBP = Blueprint("teacherBP", __name__, static_folder="static", template_folder="template")

@teacherBP.route("/course-video-list")
def courseList():
    if ("user" in session):
        userInfo = get_image_path(session["user"], returnUserInfo=True)
        page = request.args.get("p", default=1, type=int)
        maxPage, paginationArr = 0, []
        courseList = sql_operation(table="course", mode="get_all_courses_by_teacher", teacherID=userInfo.uid, pageNum=page)
        try:
            if (not courseList[0]):
                return redirect(url_for("teacherBP.courseList") + f"?p={courseList[1]}")
            if (len(courseList) != 0) :
                courseList, maxPage = courseList[0], courseList[1]
                # Compute the buttons needed for pagination
                paginationArr = get_pagination_arr(pageNum=page, maxPage=maxPage)
        except:
            courseList = []

        return render_template("users/general/course_list.html", imageSrcPath=userInfo.profileImage, courseListLen=len(courseList), accType=userInfo.role, currentPage=page, maxPage=maxPage, courseList=courseList, isOwnself=True, paginationArr=paginationArr)
    else:
        return redirect(url_for("guestBP.login"))

@teacherBP.route("/draft-course-video-list")
def draftCourseList():
    if ("user" in session):
        #TODO Fix this to fit, add button in course list html to redirect to draft page, if user has drafted courses
        userInfo = get_image_path(session["user"], returnUserInfo=True)
        page = request.args.get("p", default=1, type=int)
        maxPage, paginationArr = 0, []
        courseList = sql_operation(table="course", mode="get_all_draft_courses", teacherID=userInfo.uid, pageNum=page)
        try:
            if (not courseList[0]):
                return redirect(url_for("teacherBP.draftCourseList") + f"?p={courseList[1]}")
            if (len(courseList) != 0) :
                courseList, maxPage = courseList[0], courseList[1]
                # Compute the buttons needed for pagination
                paginationArr = get_pagination_arr(pageNum=page, maxPage=maxPage)
        except:
            courseList = []

        return render_template("users/teacher/draft_course_list.html", imageSrcPath=userInfo.profileImage, courseListLen=len(courseList), accType=userInfo.role, currentPage=page, maxPage=maxPage, courseList=courseList,paginationArr=paginationArr)
    else:
        return redirect(url_for("guestBP.login"))

""" Start Of Course Creation """

# @csrf.exempt
# @teacherBP.route("/upload-video", methods=["GET", "POST"])
# def videoUpload():
#     if ("user" in session):
#         userInfo = get_image_path(session["user"], returnUserInfo=True)
#         if (userInfo.role != "Teacher"):
#             abort(404)

#         if (request.method == "POST"):
#             # recaptchaToken = request.form.get("g-recaptcha-response")
#             # if (recaptchaToken is None):
#             #     flash("Please verify that you are not a bot!", "Danger")
#             #     return render_template("users/teacher/video_upload.html",imageSrcPath=userInfo.profileImage, accType=userInfo.role)

#             # try:
#             #     recaptchaResponse = create_assessment(recaptchaToken=recaptchaToken, recaptchaAction="upload")
#             # except (InvalidRecaptchaTokenError, InvalidRecaptchaActionError):
#             #     flash("Please verify that you are not a bot!", "Danger")
#             #     return render_template("users/teacher/video_upload.html",imageSrcPath=userInfo.profileImage, accType=userInfo.role)

#             # if (not score_within_acceptable_threshold(recaptchaResponse.risk_analysis.score, threshold=0.75)):
#             #     # if the score is not within the acceptable threshold
#             #     # then the user is likely a bot
#             #     # hence, we will flash an error message
#             #     flash("Please check the reCAPTCHA box and try again.", "Danger")
#             #     return render_template("users/teacher/video_upload.html",imageSrcPath=userInfo.profileImage, accType=userInfo.role)
#             print(request.files["videoUpload"])
#             if (request.files["courseVideo"].filename == ""):
#                 flash("Please Upload a Video", "File Upload Error!")
#                 return redirect(url_for("teacherBP.videoUpload"))

#             file = request.files.get("courseVideo")
#             filename = secure_filename(file.filename)

#             print(f"This is the ORIGINAL filename for the inputted file : {filename}")

#             courseID = generate_id()
#             filePath = Path(current_app.config["COURSE_VIDEO_FOLDER"]).joinpath(courseID)
#             print(f"This is the folder for the inputted file: {filePath}")
#             filePath.mkdir(parents=True, exist_ok=True)

#             filePathToStore  = url_for("static", filename=f"course_videos/{courseID}/{filename}")
#             file.save(Path(filePath).joinpath(filename))

#             """
#             Create a row inside the database to store the video info.
#             Display this row in the teachers course list
#             """
#             sql_operation(table="course", mode="insert_draft",courseID=courseID, teacherID=userInfo.uid,videoPath=filePathToStore)
#             return redirect(url_for("teacherBP.createCourse", courseID=courseID))
#         else:
#             return render_template("users/teacher/video_upload.html",imageSrcPath=userInfo.profileImage, accType=userInfo.role)
#     else:
#         return redirect(url_for("guestBP.login"))

@csrf.exempt
@teacherBP.route("/upload-video", methods=["GET", "POST"])
def videoUpload():
    if ("video_saving" in session):
        # Delete folder
        # Remove from SQL (if exists)
        session.pop("video_saving", None)

    userInfo = get_image_path(session["user"], returnUserInfo=True)
    if (userInfo.role != "Teacher"):
        abort(404)

    if (request.method == "POST"):
        file = request.files["videoUpload"]
        filename = secure_filename(file.filename)
        totalChunks = int(request.form["dztotalchunkcount"])
        currentChunk = int(request.form['dzchunkindex'])
        if (filename == ""):
            flash("Please Upload a Video", "File Upload Error!")
            return redirect(url_for("teacherBP.videoUpload"))

        courseID = generate_id()
        session["video_saving"] = courseID # Saving started; interruption = restart from scratch
        filename = courseID + Path(filename).suffix # change filename to courseid.mp4
        #folder creation
        filePath = Path(current_app.config["COURSE_VIDEO_FOLDER"]).joinpath(courseID) # path to create the folder
        print(f"This is the folder for the inputted file: {filePath}")
        filePath.mkdir(parents=True, exist_ok=True)

        filePathToStore  = url_for("static", filename=f"course_videos/{courseID}/{filename}") # path for mp4 file stored in sql
        print("Total file size:", int(request.form["dztotalfilesize"]))
        absFilePath = filePath.joinpath(filename) # path of the mp4 file

<<<<<<< HEAD
        try:
            with open(absFilePath, "ab") as videoData: # ab flag for opening a file for appending data in binary format
                videoData.seek(int(request.form["dzchunkbyteoffset"]))
                print("dzchunkbyteoffset:", int(request.form["dzchunkbyteoffset"]))
                videoData.write(file.stream.read())
        except (OSError):
            print("Could not write to file")
            return make_response("Error writing to file", 500)
        except:
            print("Unexpected error.")
            return make_response("Unexpected error", 500)

        if (currentChunk + 1 == totalChunks):
            # This was the last chunk, the file should be complete and the size we expect
            if (absFilePath.stat().st_size != int(request.form["dztotalfilesize"])):
                print(f"File {file.filename} was completed, but there is a size mismatch. Received {absFilePath.stat().st_size} but had expected {request.form['dztotalfilesize']}")
                # remove corrupted image
                absFilePath.unlink(missing_ok=True) # missing_ok argument is set to True as the file might not exist (>= Python 3.8)
                return make_response("Uploaded image is corrupted! Please try again!", 500)
            else:
                print(f'File {file.filename} has been uploaded successfully')

                if (not convert_to_mpd(courseID)): # Error with conversion
                    flash("Invalid Video!", "File Upload Error!")
                    return redirect(url_for("teacherBP.videoUpload"))

=======
            try:
                with open(absFilePath, "ab") as videoData: # ab flag for opening a file for appending data in binary format
                    videoData.seek(int(request.form["dzchunkbyteoffset"]))
                    print("dzchunkbyteoffset:", int(request.form["dzchunkbyteoffset"]))
                    videoData.write(file.stream.read())
            except (OSError):
                print("Could not write to file")
                return make_response("Error writing to file", 500)
            except:
                print("Unexpected error.")
                return make_response("Unexpected error", 500)

            if (currentChunk + 1 == totalChunks):
                # This was the last chunk, the file should be complete and the size we expect
                if (absFilePath.stat().st_size != int(request.form["dztotalfilesize"])):
                    print(f"File {file.filename} was completed, but there is a size mismatch. Received {absFilePath.stat().st_size} but had expected {request.form['dztotalfilesize']}")
                    # remove corrupted image
                    absFilePath.unlink(missing_ok=True) # missing_ok argument is set to True as the file might not exist (>= Python 3.8)
                    return make_response("Uploaded image is corrupted! Please try again!", 500)
                else:
                    print(f'File {file.filename} has been uploaded successfully')
                    
                    #convert to mpd still broke on macbook i think cause the terminal need drag the file in
>>>>>>> 4773a100
                    if (not convert_to_mpd(courseID)): # Error with conversion
                        flash("Invalid Video!", "File Upload Error!")
                        return redirect(url_for("teacherBP.videoUpload"))

                    # constructing a file path to see if the user has already uploaded an image and if the file exists
                    sql_operation(
                        table="course",
                        mode="insert_draft",
                        courseID=courseID,
                        teacherID=userInfo.uid,
                        # videoPath=filePathToStore
                        videoPath=Path(filePathToStore).with_suffix(".mpd")
                    )
                    return redirect(url_for("teacherBP.createCourse", courseID=courseID))
            """
            Create a row inside the database to store the video info.
            Display this row in the teachers course list
            """
            # TODO: Missing one return statement here
        else:
            return render_template("users/teacher/video_upload.html",imageSrcPath=userInfo.profileImage, accType=userInfo.role)
    else:
        return render_template("users/teacher/video_upload.html",imageSrcPath=userInfo.profileImage, accType=userInfo.role)

#TODO: Hash Video data, implement dropzone to encrpyt video data
@teacherBP.route("/create-course/<string:courseID>", methods=["GET","POST"])
def createCourse(courseID:str):
    if 'video_saving' in session:
        session.pop('video_saving', None)
    if ("user" in session):
        courseTuple = sql_operation(table="course", mode="get_draft_course_data", courseID=courseID)
        videoFilePath = Path(current_app.config["COURSE_VIDEO_FOLDER"]).joinpath(courseID)
        videoFilename = courseID + Path(courseTuple[2]).suffix
        absFilePath = videoFilePath.joinpath(videoFilename)

        if (not courseTuple):
            flash("No Course Found", "Course Not Found!")
            return redirect(url_for("teacherBP.draftCourseList"))

        userInfo = get_image_path(session["user"], returnUserInfo=True)
        if (userInfo.role != "Teacher"):
            abort(500)

        courseForm = CreateCourse(request.form)
        if (request.method == "POST" and courseForm.validate()):
            recaptchaToken = request.form.get("g-recaptcha-response")
            if (recaptchaToken is None):
                flash("Please verify that you are not a bot!", "Danger")
                return render_template("users/teacher/create_course.html", imageSrcPath=userInfo.profileImage, form=courseForm, accType=userInfo.role, courseID=courseID, videoPath=courseTuple[2])

            try:
                recaptchaResponse = create_assessment(recaptchaToken=recaptchaToken, recaptchaAction="create_course")
            except (InvalidRecaptchaTokenError, InvalidRecaptchaActionError):
                flash("Please verify that you are not a bot!", "Danger")
                return render_template("users/teacher/create_course.html", imageSrcPath=userInfo.profileImage, form=courseForm, accType=userInfo.role, courseID=courseID, videoPath=courseTuple[2])

            if (not score_within_acceptable_threshold(recaptchaResponse.risk_analysis.score, threshold=0.75)):
                # if the score is not within the acceptable threshold
                # then the user is likely a bot
                # hence, we will flash an error message
                flash("Please check the reCAPTCHA box and try again.", "Danger")
                return render_template("users/teacher/create_course.html", imageSrcPath=userInfo.profileImage, form=courseForm, accType=userInfo.role, courseID=courseID, videoPath=courseTuple[2])

            courseTitle = courseForm.courseTitle.data
            courseDescription = courseForm.courseDescription.data
            courseTagInput = request.form.get("courseTag")
            coursePrice = float(courseForm.coursePrice.data)

            file = request.files.get("courseThumbnail")
            filename = secure_filename(file.filename)
            if (filename == "" or not accepted_file_extension(filename=filename, typeOfFile="image")):
                flash("Please upload an image file of .png, .jpeg, .jpg ONLY.", "Failed to Upload Course Thumbnail!")
                return render_template("users/teacher/create_course.html", imageSrcPath=userInfo.profileImage, form=courseForm, accType=userInfo.role, courseID=courseID, videoPath=courseTuple[2])

            filePath = Path(generate_id(sixteenBytesTimes=2) + Path(filename).suffix)
            imageData = BytesIO(file.read())
            try:
                imageUrlToStore = compress_and_resize_image(
                    imageData=imageData, imagePath=filePath, dimensions=(1920, 1080),
                    folderPath=f"course-thumbnails"
                )
            except (InvalidProfilePictureError):
                flash("Please upload an image file of .png, .jpeg, .jpg ONLY.", "Failed to Upload Course Thumbnail!")
                return render_template("users/teacher/create_course.html", imageSrcPath=userInfo.profileImage, form=courseForm, accType=userInfo.role, courseID=courseID, videoPath=courseTuple[2])
            except (UploadFailedError):
                flash(Markup("Sorry, there was an error uploading your course thumbnail...<br>Please try again later!"), "Failed to Upload Course Thumbnail!")
                return render_template("users/teacher/create_course.html", imageSrcPath=userInfo.profileImage, form=courseForm, accType=userInfo.role, courseID=courseID, videoPath=courseTuple[2])

            videoPath = upload_file_from_path(
                bucketName=current_app.config["CONSTANTS"].COURSE_VIDEOS_BUCKET_NAME,
                localFilePath=absFilePath,
                uploadDestination=f"videos/{videoFilename}"
            )
            # Delete video from storage (relying on mpd file)
            sql_operation(
                table="course",
                mode="insert",
                courseID=courseID,
                teacherID=userInfo.uid,
                courseName=courseTitle,
                courseDescription=courseDescription,
                courseImagePath=imageUrlToStore,
                courseCategory=courseTagInput,
                coursePrice=coursePrice,
                videoPath=courseTuple[2]
            )
            stripe_product_create(
                courseID=courseID,
                courseName=courseTitle,
                courseDescription=courseDescription,
                coursePrice=coursePrice,
                courseImagePath=imageUrlToStore
            )
            sql_operation(table="course", mode="delete_from_draft", courseID=courseID)

            flash("Course Created", "Successful Course Created!")
            return redirect(url_for("userBP.userProfile"))
        else:
            return render_template("users/teacher/create_course.html", imageSrcPath=userInfo.profileImage, form=courseForm, accType=userInfo.role, courseID=courseID, videoPath=courseTuple[2])
    else:
        return redirect(url_for("guestBP.login"))

""" End Of Course Creation """

""" Start Of Course Management """

@teacherBP.route("/static/course_videos/<string:courseID>/<string:videoName>")
def rawVideo(courseID:str, videoName:str):
    if (sql_operation(table="course", mode="check_if_course_owned_by_teacher", teacherID=session["user"], courseID=courseID)):
        pass # allow access to the video for the teacher user if they own the course
    elif (sql_operation(table="course", mode="get_draft_course_data", courseID=courseID)):
        pass # allow access to the video if the teacher user is in the midst of creating the course
    else:
        abort(404)

    # TODO: Fix SQL query to get the video path (Index out of error)
    courseTuple = sql_operation(table="course", mode="get_draft_course_data", courseID=courseID)
    # Allow the teacher to see the video if the teacher is in the midst of creating the course
    if (courseTuple):
        filePathArr = courseTuple[2].rsplit("/", 2)[-2:]
        return send_from_directory(
            str(current_app.config["COURSE_VIDEO_FOLDER"].joinpath(filePathArr[0])), 
            filePathArr[1], 
            as_attachment=False, 
            max_age=31536000
        )
    else:
        abort(404)

@teacherBP.route("/delete-course", methods=["GET", "POST"])
def courseDelete():
    courseID = request.args.get("cid", default="test", type=str)
    sql_operation(table="course", mode="delete", courseID=courseID)
    print("Course Deleted")
    return redirect(url_for("teacherBP.courseList"))

@teacherBP.route("/delete-draft-course", methods=["GET", "POST"])
def draftCourseDelete():
    courseID = request.args.get("cid", default="test", type=str)
    sql_operation(table="course", mode="delete_from_draft", courseID=courseID)
    print("Draft Course Deleted")
    return redirect(url_for("teacherBP.courseList"))

@teacherBP.route("/edit-course", methods=["GET", "POST"])
def courseUpdate():
    #TODO: Form is working, gonna make edits soon
    courseID = request.args.get("cid", default="test", type=str)
    courseFound = sql_operation(table="course", mode="get_course_data", courseID=courseID)
    if (not courseFound):
        abort(404)

    userInfo = get_image_path(session["user"], returnUserInfo=True) 
    courseForm = CreateCourseEdit(request.form)
    updated = ""

    if (request.method == "POST"):
        recaptchaToken = request.form.get("g-recaptcha-response")
        if (recaptchaToken is None):
            flash("Please verify that you are not a bot!", "Danger")

    courseID = request.args.get("cid", default="test", type=str)
    courseFound = sql_operation(table="course", mode="get_course_data", courseID=courseID)
    if (not courseFound):
        abort(404)

    userInfo = get_image_path(session["user"], returnUserInfo=True)
    courseForm = CreateCourseEdit(request.form)
    updated = ""
    if (request.method == "POST"):
        recaptchaToken = request.form.get("g-recaptcha-response")
        if (recaptchaToken is None):
            flash("Please verify that you are not a bot!", "Danger")
            return render_template("users/teacher/course_video_edit.html",form=courseForm, imageSrcPath=userInfo.profileImage, accType=userInfo.role, imagePath=courseFound.courseImagePath, courseName=courseFound.courseName, courseDescription=courseFound.courseDescription, coursePrice=courseFound.coursePrice, courseTag=courseFound.courseCategory)

        try:
            recaptchaResponse = create_assessment(recaptchaToken=recaptchaToken, recaptchaAction="edit_course")
        except (InvalidRecaptchaTokenError, InvalidRecaptchaActionError):
            flash("Please verify that you are not a bot!", "Danger")
            return render_template("users/teacher/course_video_edit.html",form=courseForm, imageSrcPath=userInfo.profileImage, accType=userInfo.role, imagePath=courseFound.courseImagePath, courseName=courseFound.courseName, courseDescription=courseFound.courseDescription, coursePrice=courseFound.coursePrice, courseTag=courseFound.courseCategory)

        if (not score_within_acceptable_threshold(recaptchaResponse.risk_analysis.score, threshold=0.75)):
            # if the score is not within the acceptable threshold
            # then the user is likely a bot
            # hence, we will flash an error message
            flash("Please check the reCAPTCHA box and try again.", "Danger")
            return render_template("users/teacher/course_video_edit.html",form=courseForm, imageSrcPath=userInfo.profileImage, accType=userInfo.role, imagePath=courseFound.courseImagePath, courseName=courseFound.courseName, courseDescription=courseFound.courseDescription, coursePrice=courseFound.coursePrice, courseTag=courseFound.courseCategory)

        if (courseForm.courseTitle.data):
            if (courseForm.courseTitle.data != courseFound.courseName):
                sql_operation(table="course", mode="update_course_title", courseID=courseID, courseTitle=courseForm.courseTitle.data)
                stripe_product_update(courseID=courseID, courseName=courseForm.courseTitle.data)
                updated += "Course Title, "

        if (courseForm.courseDescription.data):
            if (courseForm.courseDescription.data != courseFound.courseDescription):
                sql_operation(table="course", mode="update_course_description", courseID=courseID, courseDescription=courseForm.courseDescription.data)
                stripe_product_update(courseID=courseID, courseDescription=courseForm.courseDescription.data)
                updated += "Course Description, "

        if (courseForm.coursePrice.data):
            if (float(courseForm.coursePrice.data) != float(courseFound.coursePrice)):
                sql_operation(table="course", mode="update_course_price", courseID=courseID, coursePrice=courseForm.coursePrice.data)
                stripe_product_update(courseID=courseID, coursePrice=courseForm.coursePrice.data)
                updated += "Course Price, "

        courseTagInput = request.form.get("courseTag")
        if (courseTagInput != courseFound.courseCategory):
            sql_operation(table="course", mode="update_course_category", courseID=courseID, courseCategory=courseTagInput)
            updated += "Course Tag, "

        file = request.files.get("courseThumbnail")
        filename = secure_filename(file.filename)
        if (filename != ""):
            filePath = Path(generate_id(sixteenBytesTimes=2) + Path(filename).suffix)
            imageData = BytesIO(file.read())
            try:
                imageUrlToStore = compress_and_resize_image(
                    imageData=imageData, imagePath=filePath, dimensions=(1920, 1080),
                    folderPath=f"course-thumbnails"
                )
            except (InvalidProfilePictureError):
                flash("Please upload an image file of .png, .jpeg, .jpg ONLY.", "Failed to Upload Course Thumbnail!")
                return redirect("teacherBP.courseList")
            except (UploadFailedError):
                flash(Markup("Sorry, there was an error uploading your profile picture...<br>Please try again later!"), "Failed to Upload Course Thumbnail!")
                return redirect("teacherBP.courseList")

<<<<<<< HEAD
            sql_operation(table="course", mode="update_course_thumbnail", courseID=courseID, courseImagePath=imageUrlToStore)
            stripe_product_update(courseID=courseID, courseImagePath=imageUrlToStore)
            updated += "Course Thumbnail, "

        if (len(updated) > 0):
            flash(f"Fields Updated : {updated}", "Successful Update")
        return redirect(url_for("teacherBP.courseList"))
=======
            return render_template("users/teacher/course_video_edit.html",form=courseForm, imageSrcPath=userInfo.profileImage, accType=userInfo.role, imagePath=courseFound.courseImagePath, courseName=courseFound.courseName, courseDescription=courseFound.courseDescription, coursePrice=courseFound.coursePrice, courseTag=courseFound.courseCategory, videoPath=courseFound.videoPath)
>>>>>>> 4773a100
    else:
        return render_template("users/teacher/course_video_edit.html",form=courseForm, imageSrcPath=userInfo.profileImage, accType=userInfo.role, imagePath=courseFound.courseImagePath, courseName=courseFound.courseName, courseDescription=courseFound.courseDescription, coursePrice=courseFound.coursePrice, courseTag=courseFound.courseCategory)

""" End Of Course Management """<|MERGE_RESOLUTION|>--- conflicted
+++ resolved
@@ -155,7 +155,6 @@
         print("Total file size:", int(request.form["dztotalfilesize"]))
         absFilePath = filePath.joinpath(filename) # path of the mp4 file
 
-<<<<<<< HEAD
         try:
             with open(absFilePath, "ab") as videoData: # ab flag for opening a file for appending data in binary format
                 videoData.seek(int(request.form["dzchunkbyteoffset"]))
@@ -177,50 +176,22 @@
                 return make_response("Uploaded image is corrupted! Please try again!", 500)
             else:
                 print(f'File {file.filename} has been uploaded successfully')
-
+                
+                #convert to mpd still broke on macbook i think cause the terminal need drag the file in
                 if (not convert_to_mpd(courseID)): # Error with conversion
                     flash("Invalid Video!", "File Upload Error!")
                     return redirect(url_for("teacherBP.videoUpload"))
 
-=======
-            try:
-                with open(absFilePath, "ab") as videoData: # ab flag for opening a file for appending data in binary format
-                    videoData.seek(int(request.form["dzchunkbyteoffset"]))
-                    print("dzchunkbyteoffset:", int(request.form["dzchunkbyteoffset"]))
-                    videoData.write(file.stream.read())
-            except (OSError):
-                print("Could not write to file")
-                return make_response("Error writing to file", 500)
-            except:
-                print("Unexpected error.")
-                return make_response("Unexpected error", 500)
-
-            if (currentChunk + 1 == totalChunks):
-                # This was the last chunk, the file should be complete and the size we expect
-                if (absFilePath.stat().st_size != int(request.form["dztotalfilesize"])):
-                    print(f"File {file.filename} was completed, but there is a size mismatch. Received {absFilePath.stat().st_size} but had expected {request.form['dztotalfilesize']}")
-                    # remove corrupted image
-                    absFilePath.unlink(missing_ok=True) # missing_ok argument is set to True as the file might not exist (>= Python 3.8)
-                    return make_response("Uploaded image is corrupted! Please try again!", 500)
-                else:
-                    print(f'File {file.filename} has been uploaded successfully')
-                    
-                    #convert to mpd still broke on macbook i think cause the terminal need drag the file in
->>>>>>> 4773a100
-                    if (not convert_to_mpd(courseID)): # Error with conversion
-                        flash("Invalid Video!", "File Upload Error!")
-                        return redirect(url_for("teacherBP.videoUpload"))
-
-                    # constructing a file path to see if the user has already uploaded an image and if the file exists
-                    sql_operation(
-                        table="course",
-                        mode="insert_draft",
-                        courseID=courseID,
-                        teacherID=userInfo.uid,
-                        # videoPath=filePathToStore
-                        videoPath=Path(filePathToStore).with_suffix(".mpd")
-                    )
-                    return redirect(url_for("teacherBP.createCourse", courseID=courseID))
+                # constructing a file path to see if the user has already uploaded an image and if the file exists
+                sql_operation(
+                    table="course",
+                    mode="insert_draft",
+                    courseID=courseID,
+                    teacherID=userInfo.uid,
+                    # videoPath=filePathToStore
+                    videoPath=Path(filePathToStore).with_suffix(".mpd")
+                )
+                return redirect(url_for("teacherBP.createCourse", courseID=courseID))
             """
             Create a row inside the database to store the video info.
             Display this row in the teachers course list
@@ -454,7 +425,6 @@
                 flash(Markup("Sorry, there was an error uploading your profile picture...<br>Please try again later!"), "Failed to Upload Course Thumbnail!")
                 return redirect("teacherBP.courseList")
 
-<<<<<<< HEAD
             sql_operation(table="course", mode="update_course_thumbnail", courseID=courseID, courseImagePath=imageUrlToStore)
             stripe_product_update(courseID=courseID, courseImagePath=imageUrlToStore)
             updated += "Course Thumbnail, "
@@ -462,10 +432,7 @@
         if (len(updated) > 0):
             flash(f"Fields Updated : {updated}", "Successful Update")
         return redirect(url_for("teacherBP.courseList"))
-=======
-            return render_template("users/teacher/course_video_edit.html",form=courseForm, imageSrcPath=userInfo.profileImage, accType=userInfo.role, imagePath=courseFound.courseImagePath, courseName=courseFound.courseName, courseDescription=courseFound.courseDescription, coursePrice=courseFound.coursePrice, courseTag=courseFound.courseCategory, videoPath=courseFound.videoPath)
->>>>>>> 4773a100
-    else:
-        return render_template("users/teacher/course_video_edit.html",form=courseForm, imageSrcPath=userInfo.profileImage, accType=userInfo.role, imagePath=courseFound.courseImagePath, courseName=courseFound.courseName, courseDescription=courseFound.courseDescription, coursePrice=courseFound.coursePrice, courseTag=courseFound.courseCategory)
+
+    return render_template("users/teacher/course_video_edit.html",form=courseForm, imageSrcPath=userInfo.profileImage, accType=userInfo.role, imagePath=courseFound.courseImagePath, courseName=courseFound.courseName, courseDescription=courseFound.courseDescription, coursePrice=courseFound.coursePrice, courseTag=courseFound.courseCategory, videoPath=courseFound.videoPath)
 
 """ End Of Course Management """