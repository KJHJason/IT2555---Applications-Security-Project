--- conflicted
+++ resolved
@@ -208,38 +208,9 @@
         flash("No Course Found", "Course Not Found!")
         return redirect(url_for("teacherBP.draftCourseList"))
 
-<<<<<<< HEAD
     userInfo = get_image_path(session["user"], returnUserInfo=True)
     if (userInfo.role != "Teacher"):
         abort(500)
-=======
-            videoPath = upload_file_from_path(
-                bucketName=current_app.config["CONSTANTS"].COURSE_VIDEOS_BUCKET_NAME,
-                localFilePath=absFilePath,
-                uploadDestination=f"videos/{videoFilename}"
-            )
-            # Delete video from storage (relying on mpd file)
-            sql_operation(
-                table="course",
-                mode="insert",
-                courseID=courseID,
-                teacherID=userInfo.uid,
-                courseName=courseTitle,
-                courseDescription=courseDescription,
-                courseImagePath=imageUrlToStore,
-                courseCategory=courseTagInput,
-                coursePrice=coursePrice,
-                videoPath=videoPath
-            )
-            stripe_product_create(
-                courseID=courseID,
-                courseName=courseTitle,
-                courseDescription=courseDescription,
-                coursePrice=coursePrice,
-                courseImagePath=imageUrlToStore
-            )
-            sql_operation(table="course", mode="delete_from_draft", courseID=courseID)
->>>>>>> e5a87599
 
     courseForm = CreateCourse(request.form)
     if (request.method == "POST" and courseForm.validate()):
@@ -302,7 +273,7 @@
             courseImagePath=imageUrlToStore,
             courseCategory=courseTagInput,
             coursePrice=coursePrice,
-            videoPath=courseTuple[2]
+            videoPath=videoPath
         )
         stripe_product_create(
             courseID=courseID,
