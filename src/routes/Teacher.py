"""
Routes for logged in Teachers
"""
# import third party libraries
from werkzeug.utils import secure_filename
import markdown

# import flask libraries (Third-party libraries)
from flask import render_template, request, redirect, url_for, session, flash, abort, Blueprint, current_app, make_response, send_from_directory

# import local python libraries
from python_files.functions.SQLFunctions import *
from python_files.functions.NormalFunctions import *
from python_files.functions.StripeFunctions import *
from python_files.classes.Forms import *
from python_files.classes.MarkdownExtensions import AnchorTagExtension
from .RoutesSecurity import csrf

# import python standard libraries
from pathlib import Path
from io import BytesIO
import platform, hashlib

teacherBP = Blueprint("teacherBP", __name__, static_folder="static", template_folder="template")

@teacherBP.route("/course-video-list")
def courseList():
    userInfo = get_image_path(session["user"], returnUserInfo=True)
    page = request.args.get("p", default=1, type=int)
    maxPage, paginationArr = 0, []
    courseList = sql_operation(table="course", mode="get_all_courses_by_teacher", teacherID=userInfo.uid, pageNum=page)
    try:
        if (not courseList[0]):
            return redirect(url_for("teacherBP.courseList") + f"?p={courseList[1]}")
        if (len(courseList) != 0) :
            courseList, maxPage = courseList[0], courseList[1]
            # Compute the buttons needed for pagination
            paginationArr = get_pagination_arr(pageNum=page, maxPage=maxPage)
    except:
        courseList = []

    return render_template("users/general/course_list.html", imageSrcPath=userInfo.profileImage, courseListLen=len(courseList), accType=userInfo.role, currentPage=page, maxPage=maxPage, courseList=courseList, isOwnself=True, paginationArr=paginationArr)

@teacherBP.route("/draft-course-video-list")
def draftCourseList():
    #TODO Fix this to fit, add button in course list html to redirect to draft page, if user has drafted courses
    userInfo = get_image_path(session["user"], returnUserInfo=True)
    page = request.args.get("p", default=1, type=int)
    maxPage, paginationArr = 0, []
    courseList = sql_operation(table="course", mode="get_all_draft_courses", teacherID=userInfo.uid, pageNum=page)
    try:
        if (not courseList[0]):
            return redirect(url_for("teacherBP.draftCourseList") + f"?p={courseList[1]}")
        if (len(courseList) != 0) :
            courseList, maxPage = courseList[0], courseList[1]
            # Compute the buttons needed for pagination
            paginationArr = get_pagination_arr(pageNum=page, maxPage=maxPage)
    except:
        courseList = []

    return render_template("users/teacher/draft_course_list.html", imageSrcPath=userInfo.profileImage, courseListLen=len(courseList), accType=userInfo.role, currentPage=page, maxPage=maxPage, courseList=courseList,paginationArr=paginationArr)

""" Start Of Course Creation """

# @csrf.exempt
# @teacherBP.route("/upload-video", methods=["GET", "POST"])
# def videoUpload():
#     if ("user" in session): #TODO: DELETE IF USER IN SESSION IF UNCOMMENTED
#         userInfo = get_image_path(session["user"], returnUserInfo=True)
#         if (userInfo.role != "Teacher"):
#             abort(404)

#         if (request.method == "POST"):
#             # recaptchaToken = request.form.get("g-recaptcha-response")
#             # if (recaptchaToken is None):
#             #     flash("Please verify that you are not a bot!", "Danger")
#             #     return render_template("users/teacher/video_upload.html",imageSrcPath=userInfo.profileImage, accType=userInfo.role)

#             # try:
#             #     recaptchaResponse = create_assessment(recaptchaToken=recaptchaToken, recaptchaAction="upload")
#             # except (InvalidRecaptchaTokenError, InvalidRecaptchaActionError):
#             #     flash("Please verify that you are not a bot!", "Danger")
#             #     return render_template("users/teacher/video_upload.html",imageSrcPath=userInfo.profileImage, accType=userInfo.role)

#             # if (not score_within_acceptable_threshold(recaptchaResponse.risk_analysis.score, threshold=0.75)):
#             #     # if the score is not within the acceptable threshold
#             #     # then the user is likely a bot
#             #     # hence, we will flash an error message
#             #     flash("Please check the reCAPTCHA box and try again.", "Danger")
#             #     return render_template("users/teacher/video_upload.html",imageSrcPath=userInfo.profileImage, accType=userInfo.role)
#             print(request.files["videoUpload"])
#             if (request.files["courseVideo"].filename == ""):
#                 flash("Please Upload a Video", "File Upload Error!")
#                 return redirect(url_for("teacherBP.videoUpload"))

#             file = request.files.get("courseVideo")
#             filename = secure_filename(file.filename)

#             print(f"This is the ORIGINAL filename for the inputted file : {filename}")

#             courseID = generate_id()
#             filePath = Path(current_app.config["COURSE_VIDEO_FOLDER"]).joinpath(courseID)
#             print(f"This is the folder for the inputted file: {filePath}")
#             filePath.mkdir(parents=True, exist_ok=True)

#             filePathToStore  = url_for("static", filename=f"course_videos/{courseID}/{filename}")
#             file.save(Path(filePath).joinpath(filename))

#             """
#             Create a row inside the database to store the video info.
#             Display this row in the teachers course list
#             """
#             sql_operation(table="course", mode="insert_draft",courseID=courseID, teacherID=userInfo.uid,videoPath=filePathToStore)
#             return redirect(url_for("teacherBP.createCourse", courseID=courseID))
#         else:
#             return render_template("users/teacher/video_upload.html",imageSrcPath=userInfo.profileImage, accType=userInfo.role)
#     else:
#         return redirect(url_for("guestBP.login"))

@csrf.exempt
@teacherBP.route("/upload-video", methods=["GET", "POST"])
def videoUpload():
    if ("video_saving" not in session):
        courseID = generate_id()
        session["video_saving"] = courseID # Saving started; interruption = restart from scratch
    else:
        courseID = session["video_saving"]
        #TODO : Find a way to check if this was the file currently being saved or not

    userInfo = get_image_path(session["user"], returnUserInfo=True)
    if (request.method == "POST"):
        file = request.files["videoUpload"]
        filename = secure_filename(file.filename)
        totalChunks = int(request.form["dztotalchunkcount"])
        currentChunk = int(request.form['dzchunkindex'])
        if (filename == ""):
            flash("Please Upload a Video", "File Upload Error!")
            return redirect(url_for("teacherBP.videoUpload"))

        if (Path(filename).suffix not in current_app.config["ALLOWED_VIDEO_EXTENSIONS"]):
            flash("Unsupported format!", f"Please use only the following: \n{current_app.config['ALLOWED_VIDEO_EXTENSIONS']}")

        filename = courseID + Path(filename).suffix # change filename to courseid.mp4
        #folder creation
        filePath = Path(current_app.config["COURSE_VIDEO_FOLDER"]).joinpath(courseID) # path to create the folder
        print(f"This is the folder for the inputted file: {filePath}")
        filePath.mkdir(parents=True, exist_ok=True)

        filePathToStore  = url_for("static", filename=f"course_videos/{courseID}/{filename}") # path for mp4 file stored in sql
        print("Total file size:", int(request.form["dztotalfilesize"]))
        absFilePath = filePath.joinpath(filename) # path of the mp4 file

        try:
            with open(absFilePath, "ab") as videoData: # ab flag for opening a file for appending data in binary format
                videoData.seek(int(request.form["dzchunkbyteoffset"]))
                print("dzchunkbyteoffset:", int(request.form["dzchunkbyteoffset"]))
                videoData.write(file.stream.read())
        except (OSError):
            print("Could not write to file")
            return make_response("Error writing to file", 500)
        except:
            print("Unexpected error.")
            return make_response("Unexpected error", 500)

        if (currentChunk + 1 == totalChunks):
            # This was the last chunk, the file should be complete and the size we expect
            if (absFilePath.stat().st_size != int(request.form["dztotalfilesize"])):
                print(f"File {file.filename} was completed, but there is a size mismatch. Received {absFilePath.stat().st_size} but had expected {request.form['dztotalfilesize']}")
                # remove corrupted image
                absFilePath.unlink(missing_ok=True) # missing_ok argument is set to True as the file might not exist (>= Python 3.8)
                return make_response("Uploaded image is corrupted! Please try again!", 500)
            else:
                print(f'File {file.filename} has been uploaded successfully')
<<<<<<< HEAD
=======

>>>>>>> 55ee5132
                #so that can download the file, we uncomment when for other platforms it works
                if (platform.system() != "Darwin"):
                    if (not convert_to_mpd(courseID, Path(filename).suffix)): # Error with conversion
                        flash("Invalid Video!", "File Upload Error!")
                        return redirect(url_for("teacherBP.videoUpload"))
                    filePathToStore = Path(filePathToStore).with_suffix(".mpd")

                #TODO : CryptoJS not returning the same hash , find a way to get javascript data (AJAX but idw use it)
                with open(absFilePath, 'rb') as f:
                    print(hashlib.sha256(f.read()).hexdigest())

                # constructing a file path to see if the user has already uploaded an image and if the file exists
                sql_operation(
                    table="course",
                    mode="insert_draft",
                    courseID=courseID,
                    teacherID=userInfo.uid,
                    videoPath=filePathToStore
                    # videoPath=Path(filePathToStore).with_suffix(".mpd")
                )
                session.pop("video_saving", None)
                return redirect(url_for("teacherBP.createCourse", courseID=courseID))
        else:
            return render_template("users/teacher/video_upload.html",imageSrcPath=userInfo.profileImage, accType=userInfo.role)
    else:
        return render_template("users/teacher/video_upload.html",imageSrcPath=userInfo.profileImage, accType=userInfo.role)

#TODO: Hash Video data, implement dropzone to encrpyt video data
@teacherBP.route("/create-course/<string:courseID>", methods=["GET","POST"])
def createCourse(courseID:str):
    if ("video_saving" in session):
        session.pop("video_saving", None)

    courseTuple = sql_operation(table="course", mode="get_draft_course_data", courseID=courseID)
    if (not courseTuple):
        flash("Course Already Created / Draft Does not exist!", "Course Creation error")
        return redirect(url_for("teacherBP.courseList"))
    videoFilePath = Path(current_app.config["COURSE_VIDEO_FOLDER"]).joinpath(courseID)
    videoFilename = courseID + Path(courseTuple[2]).suffix
    absFilePath = videoFilePath.joinpath(videoFilename)

    videoPath = url_for("static", filename=f"course_videos/{courseID}/{courseID}.mpd")

    if (not courseTuple):
        flash("No Course Found", "Course Not Found!")
        return redirect(url_for("teacherBP.draftCourseList"))

    userInfo = get_image_path(session["user"], returnUserInfo=True)
    if (userInfo.role != "Teacher"):
        abort(500)

    courseForm = CreateCourse(request.form)
    if (request.method == "POST" and courseForm.validate()):
        recaptchaToken = request.form.get("g-recaptcha-response")
        if (recaptchaToken is None):
            flash("Please verify that you are not a bot!", "Danger")
            return render_template("users/teacher/create_course.html", imageSrcPath=userInfo.profileImage, form=courseForm, accType=userInfo.role, courseID=courseID, videoPath=courseTuple[2])

        try:
            recaptchaResponse = create_assessment(recaptchaToken=recaptchaToken, recaptchaAction="create_course")
        except (InvalidRecaptchaTokenError, InvalidRecaptchaActionError):
            flash("Please verify that you are not a bot!", "Danger")
            return render_template("users/teacher/create_course.html", imageSrcPath=userInfo.profileImage, form=courseForm, accType=userInfo.role, courseID=courseID, videoPath=courseTuple[2])

        if (not score_within_acceptable_threshold(recaptchaResponse.risk_analysis.score, threshold=0.75)):
            # if the score is not within the acceptable threshold
            # then the user is likely a bot
            # hence, we will flash an error message
            flash("Please check the reCAPTCHA box and try again.", "Danger")
            return render_template("users/teacher/create_course.html", imageSrcPath=userInfo.profileImage, form=courseForm, accType=userInfo.role, courseID=courseID, videoPath=courseTuple[2])

        courseTitle = courseForm.courseTitle.data
        courseDescription = courseForm.courseDescription.data
        courseTagInput = request.form.get("courseTag")
        coursePrice = float(courseForm.coursePrice.data)

        file = request.files.get("courseThumbnail")
        filename = secure_filename(file.filename)
        if (filename == "" or not accepted_file_extension(filename=filename, typeOfFile="image")):
            flash("Please upload an image file of .png, .jpeg, .jpg ONLY.", "Failed to Upload Course Thumbnail!")
            return render_template("users/teacher/create_course.html", imageSrcPath=userInfo.profileImage, form=courseForm, accType=userInfo.role, courseID=courseID, videoPath=courseTuple[2])

        filePath = Path(generate_id(sixteenBytesTimes=2) + Path(filename).suffix)
        imageData = BytesIO(file.read())
        try:
            imageUrlToStore = compress_and_resize_image(
                imageData=imageData, imagePath=filePath, dimensions=(1920, 1080),
                folderPath=f"course-thumbnails"
            )
        except (InvalidProfilePictureError):
            flash("Please upload an image file of .png, .jpeg, .jpg ONLY.", "Failed to Upload Course Thumbnail!")
            return render_template("users/teacher/create_course.html", imageSrcPath=userInfo.profileImage, form=courseForm, accType=userInfo.role, courseID=courseID, videoPath=courseTuple[2])
        except (UploadFailedError):
            flash(Markup("Sorry, there was an error uploading your course thumbnail...<br>Please try again later!"), "Failed to Upload Course Thumbnail!")
            return render_template("users/teacher/create_course.html", imageSrcPath=userInfo.profileImage, form=courseForm, accType=userInfo.role, courseID=courseID, videoPath=courseTuple[2])

        videoPath = upload_file_from_path(
            bucketName=current_app.config["CONSTANTS"].COURSE_VIDEOS_BUCKET_NAME,
            localFilePath=absFilePath,
            uploadDestination=f"videos"
            # uploadDestination=f"videos/{videoFilename}" #folder created
        )
        # Delete video from storage (relying on mpd file)
        sql_operation(
            table="course",
            mode="insert",
            courseID=courseID,
            teacherID=userInfo.uid,
            courseName=courseTitle,
            courseDescription=courseDescription,
            courseImagePath=imageUrlToStore,
            courseCategory=courseTagInput,
            coursePrice=coursePrice,
            videoPath=videoPath
        )
        stripe_product_create(
            courseID=courseID,
            courseName=courseTitle,
            courseDescription=courseDescription,
            coursePrice=coursePrice,
            courseImagePath=imageUrlToStore
        )
        sql_operation(table="course", mode="delete_from_draft", courseID=courseID)

        flash("Course Created", "Successful Course Created!")
        return redirect(url_for("userBP.userProfile"))
    else:
        return render_template("users/teacher/create_course.html", imageSrcPath=userInfo.profileImage, form=courseForm, accType=userInfo.role, courseID=courseID, videoPath=videoPath)

""" End Of Course Creation """

""" Start Of Course Management """
"""
@teacherBP.route("/static/course_videos/<string:courseID>/<string:videoName>")
def rawVideo(courseID:str, videoName:str):
    if (sql_operation(table="course", mode="check_if_course_owned_by_teacher", teacherID=session["user"], courseID=courseID)):
        pass # allow access to the video for the teacher user if they own the course
    elif (sql_operation(table="course", mode="get_draft_course_data", courseID=courseID)):
        pass # allow access to the video if the teacher user is in the midst of creating the course
    else:
        abort(404)

    # TODO: Fix SQL query to get the video path (Index out of error)
    courseTuple = sql_operation(table="course", mode="get_draft_course_data", courseID=courseID)
    # Allow the teacher to see the video if the teacher is in the midst of creating the course
    if (courseTuple):
        filePathArr = courseTuple[2].rsplit("/", 2)[-2:]
        return send_from_directory(
            str(current_app.config["COURSE_VIDEO_FOLDER"].joinpath(filePathArr[0])),
            filePathArr[1],
            as_attachment=False,
            max_age=31536000
        )
    else:
        abort(404)
"""
@teacherBP.route("/delete-course", methods=["GET", "POST"])
def courseDelete():
    courseID = request.args.get("cid", default="test", type=str)
    sql_operation(table="course", mode="delete", courseID=courseID)
    print("Course Deleted")
    return redirect(url_for("teacherBP.courseList"))

@teacherBP.route("/delete-draft-course", methods=["GET", "POST"])
def draftCourseDelete():
    courseID = request.args.get("cid", default="test", type=str)
    sql_operation(table="course", mode="delete_from_draft", courseID=courseID)
    print("Draft Course Deleted")
    return redirect(url_for("teacherBP.courseList"))

@teacherBP.route("/edit-course", methods=["GET", "POST"])
def courseUpdate():
    #TODO: Form is working, gonna make edits soon
    courseID = request.args.get("cid", default="test", type=str)
    courseFound = sql_operation(table="course", mode="get_course_data", courseID=courseID)
    if (not courseFound):
        abort(404)

    userInfo = get_image_path(session["user"], returnUserInfo=True)
    courseForm = CreateCourseEdit(request.form)
    updated = ""

    if (request.method == "POST"):
        recaptchaToken = request.form.get("g-recaptcha-response")
        if (recaptchaToken is None):
            flash("Please verify that you are not a bot!", "Danger")

    courseID = request.args.get("cid", default="test", type=str)
    courseFound = sql_operation(table="course", mode="get_course_data", courseID=courseID)
    if (not courseFound):
        abort(404)

    userInfo = get_image_path(session["user"], returnUserInfo=True)
    courseForm = CreateCourseEdit(request.form)
    updated = ""
    if (request.method == "POST"):
        recaptchaToken = request.form.get("g-recaptcha-response")
        if (recaptchaToken is None):
            flash("Please verify that you are not a bot!", "Danger")
            return render_template("users/teacher/course_video_edit.html",form=courseForm, imageSrcPath=userInfo.profileImage, accType=userInfo.role, imagePath=courseFound.courseImagePath, courseName=courseFound.courseName, courseDescription=courseFound.courseDescription, coursePrice=courseFound.coursePrice, courseTag=courseFound.courseCategory)

        try:
            recaptchaResponse = create_assessment(recaptchaToken=recaptchaToken, recaptchaAction="edit_course")
        except (InvalidRecaptchaTokenError, InvalidRecaptchaActionError):
            flash("Please verify that you are not a bot!", "Danger")
            return render_template("users/teacher/course_video_edit.html",form=courseForm, imageSrcPath=userInfo.profileImage, accType=userInfo.role, imagePath=courseFound.courseImagePath, courseName=courseFound.courseName, courseDescription=courseFound.courseDescription, coursePrice=courseFound.coursePrice, courseTag=courseFound.courseCategory)

        if (not score_within_acceptable_threshold(recaptchaResponse.risk_analysis.score, threshold=0.75)):
            # if the score is not within the acceptable threshold
            # then the user is likely a bot
            # hence, we will flash an error message
            flash("Please check the reCAPTCHA box and try again.", "Danger")
            return render_template("users/teacher/course_video_edit.html",form=courseForm, imageSrcPath=userInfo.profileImage, accType=userInfo.role, imagePath=courseFound.courseImagePath, courseName=courseFound.courseName, courseDescription=courseFound.courseDescription, coursePrice=courseFound.coursePrice, courseTag=courseFound.courseCategory)

        if (courseForm.courseTitle.data):
            if (courseForm.courseTitle.data != courseFound.courseName):
                sql_operation(table="course", mode="update_course_title", courseID=courseID, courseTitle=courseForm.courseTitle.data)
                stripe_product_update(courseID=courseID, courseName=courseForm.courseTitle.data)
                updated += "Course Title, "

        if (courseForm.courseDescription.data):
            if (courseForm.courseDescription.data != courseFound.courseDescription):
                sql_operation(table="course", mode="update_course_description", courseID=courseID, courseDescription=courseForm.courseDescription.data)
                stripe_product_update(courseID=courseID, courseDescription=courseForm.courseDescription.data)
                updated += "Course Description, "

        if (courseForm.coursePrice.data):
            if (float(courseForm.coursePrice.data) != float(courseFound.coursePrice)):
                sql_operation(table="course", mode="update_course_price", courseID=courseID, coursePrice=courseForm.coursePrice.data)
                stripe_product_update(courseID=courseID, coursePrice=courseForm.coursePrice.data)
                updated += "Course Price, "

        courseTagInput = request.form.get("courseTag")
        if (courseTagInput != courseFound.courseCategory):
            sql_operation(table="course", mode="update_course_category", courseID=courseID, courseCategory=courseTagInput)
            updated += "Course Tag, "

        file = request.files.get("courseThumbnail")
        filename = secure_filename(file.filename)
        if (filename != ""):
            filePath = Path(generate_id(sixteenBytesTimes=2) + Path(filename).suffix)
            imageData = BytesIO(file.read())
            try:
                imageUrlToStore = compress_and_resize_image(
                    imageData=imageData, imagePath=filePath, dimensions=(1920, 1080),
                    folderPath=f"course-thumbnails"
                )
            except (InvalidProfilePictureError):
                flash("Please upload an image file of .png, .jpeg, .jpg ONLY.", "Failed to Upload Course Thumbnail!")
                return redirect("teacherBP.courseList")
            except (UploadFailedError):
                flash(Markup("Sorry, there was an error uploading your profile picture...<br>Please try again later!"), "Failed to Upload Course Thumbnail!")
                return redirect("teacherBP.courseList")

            sql_operation(table="course", mode="update_course_thumbnail", courseID=courseID, courseImagePath=imageUrlToStore)
            stripe_product_update(courseID=courseID, courseImagePath=imageUrlToStore)
            updated += "Course Thumbnail, "

        if (len(updated) > 0):
            flash(f"Fields Updated : {updated}", "Successful Update")
        return redirect(url_for("teacherBP.courseList"))

    return render_template("users/teacher/course_video_edit.html",form=courseForm, imageSrcPath=userInfo.profileImage, accType=userInfo.role, imagePath=courseFound.courseImagePath, courseName=courseFound.courseName, courseDescription=courseFound.courseDescription, coursePrice=courseFound.coursePrice, courseTag=courseFound.courseCategory, videoPath=courseFound.videoPath)

""" End Of Course Management """<|MERGE_RESOLUTION|>--- conflicted
+++ resolved
@@ -171,10 +171,6 @@
                 return make_response("Uploaded image is corrupted! Please try again!", 500)
             else:
                 print(f'File {file.filename} has been uploaded successfully')
-<<<<<<< HEAD
-=======
-
->>>>>>> 55ee5132
                 #so that can download the file, we uncomment when for other platforms it works
                 if (platform.system() != "Darwin"):
                     if (not convert_to_mpd(courseID, Path(filename).suffix)): # Error with conversion
