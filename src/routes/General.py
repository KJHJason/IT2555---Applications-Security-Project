--- conflicted
+++ resolved
@@ -40,14 +40,8 @@
 @generalBP.route("/teacher/<string:teacherID>")
 def teacherPage(teacherID:str):
     teacherInfo = sql_operation(table="user", mode="get_user_data", userID=teacherID)
-<<<<<<< HEAD
-    if (teacherInfo is None or teacherInfo.role != "Teacher"): # if the teacher does not exist or the teacher is not a teacher
-        abort(404)
-    #print(teacherInfo.role)
-=======
     if (teacherInfo is None or teacherInfo.role != "Teacher"):
         abort(404) # prevent users from using other ids except existing teachers
->>>>>>> d469bf9c
 
     latestThreeCourses = sql_operation(table="course", mode="get_3_latest_courses", teacherID=teacherID, getTeacherUsername=False)
     threeHighlyRatedCourses, teacherUsername = sql_operation(table="course", mode="get_3_highly_rated_courses", teacherID=teacherID, getTeacherUsername=True)
