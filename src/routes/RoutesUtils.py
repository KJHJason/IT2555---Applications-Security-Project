--- conflicted
+++ resolved
@@ -138,7 +138,6 @@
         requestBlueprint = request.endpoint.split(".")[0] if ("." in request.endpoint) else request.endpoint
         print("Request Endpoint:", request.endpoint)
         print("Request Blueprint:", requestBlueprint)
-<<<<<<< HEAD
         if ("user" in session and requestBlueprint in roleTable["Student"]):
             pass # allow the user to access the page
 
@@ -165,64 +164,6 @@
             # If the user is not allowed to access the page, abort 404
             return abort(404)
 
-        #TODO* transitioning to new RBAC controls, bugs will appear pls let me know
-        # if ("user" in session and requestBlueprint in current_app.config["CONSTANTS"].USER_BLUEPRINTS):
-=======
-        #Switch between the hardcoded or sql version, #recommend use the hardcoded 
-        # if ("user" in session and requestBlueprint in user_blueprints):
->>>>>>> a24d20bb
-        #     pass # allow the user to access the page
-
-        # elif("user" in session and requestBlueprint in teacher_blueprints):
-        #     userInfo = sql_operation(table="user", mode="get_user_data", userID=session["user"])
-        #     if (userInfo.role != "Teacher"):
-        #         return abort(404) # allow the teacher to access the page
-        #     pass
-        
-        # elif ("admin" in session):
-        #     isSuperAdmin = sql_operation(table="user", mode="check_if_superadmin", userID=session["admin"])
-        #     if (not isSuperAdmin and requestBlueprint in admin_blueprints):
-        #         pass # allow the admin to access the page
-        #     elif (isSuperAdmin and requestBlueprint in superadmin_blueprints):
-        #         pass # allow the superadmin to access the page
-        #     else:
-        #         # if the admin is not allowed to access the page, abort 404
-        #         return abort(404)
-
-        # elif ("user" not in session and "admin" not in session and "teacher" not in session and requestBlueprint in guest_blueprints):
-        #     pass # allow the guest user to access the page
-
-        # else:
-        #     # If the user is not allowed to access the page, abort 404
-        #     return abort(404)
-
-        #TODO* transitioning to new RBAC controls, bugs will appear pls let me know
-        if ("user" in session and requestBlueprint in current_app.config["CONSTANTS"].USER_BLUEPRINTS):
-            pass # allow the user to access the page
-
-        elif("user" in session and requestBlueprint in current_app.config["CONSTANTS"].TEACHER_BLUEPRINTS):
-            userInfo = sql_operation(table="user", mode="get_user_data", userID=session["user"])
-            if (userInfo.role != "Teacher"):
-                return abort(404) # allow the teacher to access the page
-            pass
-
-        elif ("admin" in session):
-            isSuperAdmin = sql_operation(table="user", mode="check_if_superadmin", userID=session["admin"])
-            if (not isSuperAdmin and requestBlueprint in current_app.config["CONSTANTS"].ADMIN_BLUEPRINTS):
-                pass # allow the admin to access the page
-            elif (isSuperAdmin and requestBlueprint in current_app.config["CONSTANTS"].SUPER_ADMIN_BLUEPRINTS):
-                pass # allow the superadmin to access the page
-            else:
-                # if the admin is not allowed to access the page, abort 404
-                return abort(404)
-
-        elif ("user" not in session and "admin" not in session and "teacher" not in session and requestBlueprint in current_app.config["CONSTANTS"].GUEST_BLUEPRINTS):
-            pass # allow the guest user to access the page
-
-        else:
-            # If the user is not allowed to access the page, abort 404
-            return abort(404)
-
 @current_app.after_request # called after each request to the application
 def after_request(response:wrappers.Response) -> wrappers.Response:
     """
