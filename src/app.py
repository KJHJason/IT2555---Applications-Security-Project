--- conflicted
+++ resolved
@@ -3,14 +3,7 @@
 import requests as req
 from apscheduler.schedulers.background import BackgroundScheduler
 from dicebear import DOptions
-<<<<<<< HEAD
-import pyotp, qrcode
-import markdown
-
-
-=======
 import pyotp, qrcode, markdown
->>>>>>> bd8f35de
 
 # for Google OAuth 2.0 login (Third-party libraries)
 from cachecontrol import CacheControl
@@ -44,10 +37,6 @@
 from os import environ
 from json import loads
 import time
-<<<<<<< HEAD
-
-=======
->>>>>>> bd8f35de
 
 """------------------------------------- START OF WEB APP CONFIGS -------------------------------------"""
 
