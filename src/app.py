# import third-party libraries
from apscheduler.schedulers.background import BackgroundScheduler

# import flask libraries (Third-party libraries)
from flask import Flask
from flask.sessions import SecureCookieSessionInterface
from flask_talisman import Talisman

# import Google Cloud Logging API (third-party library)
from google.cloud import logging as gcp_logging

# import local python libraries
from python_files.classes.Constants import CONSTANTS
from python_files.classes.Course import get_readable_category
from python_files.functions.SQLFunctions import sql_operation

# import python standard libraries
from pathlib import Path
from os import environ
from datetime import timedelta
import logging, hashlib

"""------------------------------------- START OF WEB APP CONFIGS -------------------------------------"""

app = Flask(__name__)

# add the constant object to the flask app
app.config["CONSTANTS"] = CONSTANTS

# Import security related functions/objects
with (app.app_context()):
    from routes.RoutesSecurity import csrf, limiter

# rate limiter configuration using flask limiter
limiter.init_app(app)

# Integrate Google CLoud Logging to the Flask app
gcp_logging.handlers.setup_logging(CONSTANTS.GOOGLE_LOGGING_HANDLER)
logging.getLogger().setLevel(logging.INFO)
app.logger.addHandler(CONSTANTS.GOOGLE_LOGGING_HANDLER)

# Add gunicorn logger to the Flask app (when in production)
if (not CONSTANTS.DEBUG_MODE):
    gunicornLogger = logging.getLogger("gunicorn.error")
    app.logger.addHandler(gunicornLogger)

# flask extension that prevents cross site request forgery
app.config["CSRF_COOKIE_SECURE"] = True
app.config["CSRF_COOKIE_HTTPONLY"] = True
app.config["CSRF_COOKIE_TIMEOUT"] = timedelta(days=7)
csrf.init_app(app)

# flask extension that helps set policies for the web app
csp = {
    "style-src": [
        "\'self\'",
        "https://cdn.jsdelivr.net/npm/bootstrap@5.1.3/dist/css/bootstrap.min.css",
        "https://cdnjs.cloudflare.com/ajax/libs/font-awesome/5.15.3/css/all.min.css",
        "https://cdnjs.cloudflare.com/ajax/libs/video.js/7.19.2/video-js.min.css",
        "https://cdnjs.cloudflare.com/ajax/libs/video.js/7.19.2/video.min.js \'unsafe-inline\'",
        "https://unpkg.com/@videojs/themes@1/dist/forest/index.css",
        "https://vjs.zencdn.net/7.19.2/video-js.css",
        "https://cdn.jsdelivr.net/npm/bootstrap-icons@1.8.0/font/bootstrap-icons.css",
        "https://unpkg.com/dropzone@5/dist/min/dropzone.min.css",
    ],
    "frame-src":[
        "\'self\'",
        "https://www.google.com/recaptcha/",
    ],
    "script-src":[
        "\'self\'",
        "https://cdn.jsdelivr.net/npm/bootstrap@5.1.3/dist/js/bootstrap.bundle.min.js",
        "https://cdn.jsdelivr.net/npm/less@4",
        "https://www.google.com/recaptcha/enterprise.js",
        "https://cdnjs.cloudflare.com/ajax/libs/Chart.js/3.7.0/chart.min.js",
        "https://cdnjs.cloudflare.com/ajax/libs/video.js/7.19.2/video.min.js blob:",
        "https://cdn.dashjs.org/v4.4.0/dash.all.min.js",
        "https://cdn.jsdelivr.net/npm/videojs-contrib-dash@5.1.1/dist/videojs-dash.cjs.min.js",
<<<<<<< HEAD
        "https://unpkg.com/dropzone@5/dist/min/dropzone.min.js",
        "https://cdnjs.cloudflare.com/ajax/libs/crypto-js/4.1.1/crypto-js.min.js",
    ]
=======
        "https://unpkg.com/dropzone@5/dist/min/dropzone.min.js"
    ],
>>>>>>> 55ee5132
}
permissions_policy = {
    "geolocation": "()",
    "microphone": "()"
}
# nonce="{{ csp_nonce() }}"
# xss_protection is already defaulted True
talisman = Talisman(app,
    content_security_policy=csp,
    content_security_policy_nonce_in=["script-src"],
    permissions_policy=permissions_policy,
    x_xss_protection=True
)

# Debug flag (will be set to false when deployed)
app.config["DEBUG_FLAG"] = CONSTANTS.DEBUG_MODE

# Maintenance mode flag
app.config["MAINTENANCE_MODE"] = False

# Session cookie configurations
# Change the default FLask session default
# HMAC algorithm from HMAC-SHA1 to HMAC-SHA512
# Reference: 
# https://github.com/pallets/flask/blob/96726f6a04251bde39ec802080c9008060e0b5b9/src/flask/sessions.py#L316
# https://github.com/pallets/itsdangerous/blob/484d5e6d3c613160cb6c9336b9454f3204702e74/src/itsdangerous/signer.py#L67
FLASK_SESSION_COOKIE_INTERFACE = SecureCookieSessionInterface()
FLASK_SESSION_COOKIE_INTERFACE.digest_method = staticmethod(hashlib.sha512)
app.session_interface = FLASK_SESSION_COOKIE_INTERFACE

# Secret key mainly for digitally signing the session cookie
# it will retrieve the secret key from Google Secret Manager API
app.config["SECRET_KEY"] = CONSTANTS.get_secret_payload(secretID=CONSTANTS.FLASK_SECRET_KEY_NAME, decodeSecret=False)

# Make it such that the session cookie will be deleted when the browser is closed
app.config["SESSION_PERMANENT"] = False
# Browsers will not allow JavaScript access to cookies marked as “HTTP only” for security.
app.config["SESSION_COOKIE_HTTPONLY"] = True
# https://flask.palletsprojects.com/en/2.1.x/security/#security-cookie
# Lax prevents sending cookies with CSRF-prone requests
# from external sites, such as submitting a form
app.config["SESSION_COOKIE_SAMESITE"] = "Lax"
# The name of the session cookie
app.config["SESSION_COOKIE_NAME"] = "session"
# Only allow the session cookie to be sent over HTTPS
app.config["SESSION_COOKIE_SECURE"] = True

# for other scheduled tasks such as deleting expired session id from the database
# Uses threading to run the task in a separate thread
scheduler = BackgroundScheduler()

# Remove Jinja2 whitespace
app.jinja_env.trim_blocks = True
app.jinja_env.lstrip_blocks = True

# Add custom functions to Jinja2
app.jinja_env.globals.update(get_readable_category=get_readable_category)

# Maximum file size for uploading anything to the web app's server
app.config["MAX_CONTENT_LENGTH"] = 200 * 1024 * 1024 # 200MiB

# for image uploads file path
app.config["ALLOWED_IMAGE_EXTENSIONS"] = CONSTANTS.ALLOWED_IMAGE_EXTENSIONS

# for course video uploads file path
app.config["COURSE_VIDEO_FOLDER"] = Path(app.root_path).joinpath("static", "course_videos")
app.config["ALLOWED_VIDEO_EXTENSIONS"] = CONSTANTS.ALLOWED_VIDEO_EXTENSIONS

# import utility functions into the flask app and get neccessary functions
# such as update_secret_key() for rotation of the secret key
with app.app_context():
    from routes.RoutesUtils import update_secret_key

# Register all app routes
from routes.SuperAdmin import superAdminBP
app.register_blueprint(superAdminBP)

from routes.Admin import adminBP
app.register_blueprint(adminBP)

from routes.Errors import errorBP
app.register_blueprint(errorBP)

with app.app_context():
    from routes.General import generalBP
    app.register_blueprint(generalBP)

with app.app_context():
    from routes.Guest import guestBP
    app.register_blueprint(guestBP)

from routes.LoggedIn import loggedInBP
app.register_blueprint(loggedInBP)

from routes.User import userBP
app.register_blueprint(userBP)

from routes.Teacher import teacherBP
app.register_blueprint(teacherBP)

from routes.Files import filesBP
app.register_blueprint(filesBP)

"""------------------------------------- END OF WEB APP CONFIGS -------------------------------------"""

"""------------------------------------- START OF WEB APP SCHEDULED JOBS -------------------------------------"""

# Note: Not using lambdas for the jobs as on Google Cloud Logging,
# it is hard to tell what jobs have been executed
# E.g. Running job "<lambda> (trigger: cron[hour='23', minute='57', second='0'],
# next run at: 2022-07-11 23:57:00 +08)" (scheduled at 2022-07-10 23:57:00+08:00)

def remove_unverified_users_for_more_than_30_days() -> None:
    """
    Remove unverified users from the database

    >>> sql_operation(table="user", mode="remove_unverified_users_more_than_30_days")
    """
    return sql_operation(table="user", mode="remove_unverified_users_more_than_30_days")

def remove_expired_jwt() -> None:
    """
    Remove expired jwt from the database

    >>> sql_operation(table="limited_use_jwt", mode="delete_expired_jwt")
    """
    return sql_operation(table="limited_use_jwt", mode="delete_expired_jwt")

def remove_expired_sessions() -> None:
    """
    Remove expired sessions from the database

    >>> sql_operation(table="session", mode="delete_expired_sessions")
    """
    return sql_operation(table="session", mode="delete_expired_sessions")

def reset_expired_login_attempts() -> None:
    """
    Reset expired login attempts for users

    >>> sql_operation(table="login_attempts", mode="reset_attempts_past_reset_date")
    """
    return sql_operation(table="login_attempts", mode="reset_attempts_past_reset_date")

def remove_last_accessed_more_than_10_days() -> None:
    """
    Remove last accessed more than 10 days from the database

    >>> sql_operation(table="user_ip_addresses", mode="remove_last_accessed_more_than_10_days")
    """
    return sql_operation(table="user_ip_addresses", mode="remove_last_accessed_more_than_10_days")

def re_encrypt_data_in_db() -> None:
    """
    Re-encrypt data in the database

    >>> sql_operation(table="user", mode="re-encrypt_data_in_database")
    """
    return sql_operation(table="user", mode="re-encrypt_data_in_database")

def check_for_new_flask_secret_key() -> None:
    """
    Check for new flask secret key and if there is a new key in 
    Google Cloud Platform Secret Manager, 
    update the secret key in the web application to the new key.
    """
    retrievedKeyFromGCPSecretManager = CONSTANTS.get_secret_payload(
        secretID=CONSTANTS.FLASK_SECRET_KEY_NAME, decodeSecret=False
    )
    if (retrievedKeyFromGCPSecretManager != app.config["SECRET_KEY"]):
        app.config["SECRET_KEY"] = retrievedKeyFromGCPSecretManager

scheduler.configure(timezone="Asia/Singapore") # configure timezone to always follow Singapore's timezone

# APScheduler docs:
# https://apscheduler.readthedocs.io/en/latest/modules/triggers/cron.html
# Free up database of users who have not verified their email for more than 30 days
scheduler.add_job(
    remove_unverified_users_for_more_than_30_days,
    trigger="cron", hour=23, minute=56, second=0, id="removeUnverifiedUsers"
)
# Free up the database of expired JWT
scheduler.add_job(
    remove_expired_jwt,
    trigger="cron", hour=23, minute=57, second=0, id="deleteExpiredJWT"
)
# Free up the database of expired sessions
scheduler.add_job(
    remove_expired_sessions,
    trigger="cron", hour=23, minute=58, second=0, id="deleteExpiredSessions"
)
# Free up database of expired login attempts
scheduler.add_job(
    reset_expired_login_attempts,
    trigger="cron", hour=23, minute=59, second=0, id="resetLockedAccounts"
)
# Remove user's IP address from the database if the the user has not logged in from that IP address for more than 10 days
scheduler.add_job(
    remove_last_accessed_more_than_10_days,
    trigger="interval", hours=1, id="removeUnusedIPAddresses"
)
# Re-encrypt all the encrypted data in the database due to the monthly key rotations
scheduler.add_job(
    re_encrypt_data_in_db,
    trigger="cron", day="last", hour=3, minute=0, second=0, id="reEncryptDataInDatabase"
)
# For key rotation of the secret key for digitally signing the session cookie
scheduler.add_job(
    update_secret_key,
    trigger="cron", day="last", hour=23, minute=59, second=59, id="updateFlaskSecretKey"
)
# For checking if the Flask secret key has been manually changed every 30 minutes
scheduler.add_job(
    check_for_new_flask_secret_key,
    trigger="interval", minutes=30, id="checkForNewFlaskSecretKey"
)

# Start all the scheduled jobs
scheduler.start()

"""------------------------------------- END OF WEB APP SCHEDULED JOBS -------------------------------------"""

if (__name__ == "__main__"):
    if (app.config["DEBUG_FLAG"]):
        hostName = None
        SSL_CONTEXT = (
            CONSTANTS.CONFIG_FOLDER_PATH.joinpath("flask-cert.pem"),
            CONSTANTS.CONFIG_FOLDER_PATH.joinpath("flask-private-key.pem")
        )
    else:
        hostName = "0.0.0.0"
        SSL_CONTEXT = None

    app.run(debug=app.config["DEBUG_FLAG"], host=hostName, port=environ.get("PORT", 8080), ssl_context=SSL_CONTEXT)<|MERGE_RESOLUTION|>--- conflicted
+++ resolved
@@ -76,14 +76,9 @@
         "https://cdnjs.cloudflare.com/ajax/libs/video.js/7.19.2/video.min.js blob:",
         "https://cdn.dashjs.org/v4.4.0/dash.all.min.js",
         "https://cdn.jsdelivr.net/npm/videojs-contrib-dash@5.1.1/dist/videojs-dash.cjs.min.js",
-<<<<<<< HEAD
         "https://unpkg.com/dropzone@5/dist/min/dropzone.min.js",
         "https://cdnjs.cloudflare.com/ajax/libs/crypto-js/4.1.1/crypto-js.min.js",
     ]
-=======
-        "https://unpkg.com/dropzone@5/dist/min/dropzone.min.js"
-    ],
->>>>>>> 55ee5132
 }
 permissions_policy = {
     "geolocation": "()",
