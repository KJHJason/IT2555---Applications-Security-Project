--- conflicted
+++ resolved
@@ -309,18 +309,11 @@
         foundResults = cur.execute(f"SELECT course_id, teacher_id, course_name, course_description, course_image_path, course_price, course_category, date_created, course_total_rating, course_rating_count FROM course WHERE course_name LIKE '%{searchInput}%'").fetchall()
         teacherIDList = [teacherID[1] for teacherID in foundResults]
         for i, teacherID in enumerate(teacherIDList):
-<<<<<<< HEAD
             cur.execute(f"SELECT username, profile_image FROM user WHERE id='{teacherID}'")
             res = cur.execute(f"SELECT username, profile_image FROM user WHERE id='{teacherID}'").fetchone()
             teacherUsername = res[0]
             teacherProfile = res[1]
             teacherProfile = (get_dicebear_image(teacherUsername),True) if (not teacherProfile) else teacherProfile
-=======
-            res = cur.execute(f"SELECT username, profile_image FROM user WHERE id='{teacherID}'").fetchone()
-            teacherUsername = res[0]
-            teacherProfile = res[1]
-            teacherProfile = get_dicebear_image(teacherUsername) if (not teacherProfile) else teacherProfile
->>>>>>> fff715e3
             resultsList.append(Course(((teacherUsername, teacherProfile), foundResults[i])))
 
         return resultsList
