"""
This python file contains all the functions that touches on the MySQL database.
"""
# import python standard libraries
import json
from socket import inet_aton, inet_pton, AF_INET6
from typing import Union, Optional
from datetime import datetime, timedelta
from zoneinfo import ZoneInfo
from hashlib import sha512
from math import ceil

# import Flask web application configs
from flask import url_for, current_app, abort

# import third party libraries
from argon2.exceptions import VerifyMismatchError
import pymysql.err as MySQLErrors
from pymysql.connections import Connection as MySQLConnection

# import local python files
from python_files.classes.Course import CourseInfo
from python_files.classes.User import UserInfo
from python_files.classes.Errors import *
from .NormalFunctions import JWTExpiryProperties, generate_id, pwd_has_been_pwned, pwd_is_strong, \
                             symmetric_encrypt, symmetric_decrypt, EC_sign, get_dicebear_image, \
                             send_email, write_log_entry, get_mysql_connection, delete_blob, generate_secure_random_bytes
from python_files.classes.Constants import CONSTANTS

def get_course_video_path(courseID:str, videoName:str) -> Union[str, None]:
    """
    Gets the path to the course video by querying the database.

    Args:
    - courseID: The course ID of the video.
    - videoName: The filename of the video.

    Returns:
    - The path to the course video if it exists in the database, None otherwise.
    """
    # Will retrieve a google storage link to the course video
    # e.g. https://storage.googleapis.com/<bucketName>/<blobName>
    matched = sql_operation(table="course", mode="get_video_path", courseID=courseID)
    if (matched is None):
        #TODO: Log
        return None

    databaseVideoFilename = matched.rsplit("/", 1)[1]
    if (databaseVideoFilename == videoName):
        return url_for(
            "static", 
            filename="/".join(["course_videos", courseID, databaseVideoFilename])
        )
    else:
        return None

def get_blob_name(url:str="") -> str:
    """
    Get the blob name from the Google Storage API URL.

    Args:
    - url (str): The URL of the blob.

    Returns:
    - The blob name (str)
    """
    return "/".join(url.split("/")[4:])

def add_session(userID:str, userIP:str="", userAgent:str="") -> str:
    """
    Generate a 32 byte session ID and add it to the database.

    Args:
    - userID (str): The user ID of the use
    - userIP (str): The IP address of the user
    - userAgent (str): The user agent of the user

    Returns:
    - The generated session ID (str)
    """
    # minimum requirement for a session ID length is 16 bytes as stated in OWASP's Session Management Cheatsheet,
    # https://owasp.deteact.com/cheat/cheatsheets/Session_Management_Cheat_Sheet.html#session-id-length
    sessionID = generate_secure_random_bytes(nBytes=32, generateFromHSM=True, returnHex=True)

    sql_operation(table="session", mode="create_session", user="user", sessionID=sessionID, userID=userID, userIP=userIP, userAgent=userAgent)
    return sessionID

def generate_limited_usage_jwt_token(
    payload:Union[str, list, dict]="", expiryInfo:Optional[JWTExpiryProperties]=None, 
    limit:Optional[int]=None, encodeTokenFlag:Optional[bool]=True,
    getTokenIDFlag:Optional[bool]=False
) -> Union[str, tuple]:
    """
    Generate a limited usage token and add it to the MySQL database.

    Args:
    - payload (Union[str, list, dict]): The payload of the token.
    - expiryInfo (JWTExpiryProperties, Optional): The expiry information of the token.
    - limit (int, Optional): The usage limit of the token.
    - encodeTokenFlag (bool, Optional): Whether to encode the token or not from this function.
        - Default: True, will return a urlsafe base64 encoded token.
    - getTokenIDFlag (bool, Optional): Whether to get the token ID or not from this function.
        - Default: False, will not get the token ID.
    """
    if (expiryInfo is None and limit is None):
        raise ValueError("Either expiryInfo OR limit must be specified.")

    if (expiryInfo is not None and not isinstance(expiryInfo, JWTExpiryProperties)):
        raise ValueError("Defined expiry information must be a JWTExpiryProperties object.")\

    expiryInfoToStore = None
    if (expiryInfo is not None):
        expiryInfoToStore = expiryInfo.expiryDate.replace(microsecond=0, tzinfo=None)

    tokenID = generate_secure_random_bytes(nBytes=32, generateFromHSM=True, returnHex=True)
    token = EC_sign(payload=payload, b64EncodeData=encodeTokenFlag, expiry=expiryInfo, tokenID=tokenID)
    sql_operation(
        table="limited_use_jwt", mode="add_jwt", user="user", tokenID=tokenID,
        expiryDate=expiryInfoToStore, limit=limit
    )
    return token if (not getTokenIDFlag) else (token, tokenID)

def send_verification_email(email:str="", username:Optional[str]=None, userID:str="") -> None:
    """
    Send an email to the user to verify their account.

    Note: The JWT will expire in 3 days.

    Args:
    - email (str): The email of the user.
    - username (str): The username of the user.
    - userID (str): The user ID of the user.
    """
    # verify email token will be valid for a week
    expiryInfo = JWTExpiryProperties(
        datetimeObj=datetime.now().astimezone(tz=ZoneInfo("Asia/Singapore")) + timedelta(days=3)
    )
    token = generate_limited_usage_jwt_token(
        payload={"email": email, "userID": userID},
        expiryInfo=expiryInfo,
        limit=1
    )
    htmlBody = [
        f"Welcome to CourseFinity!<br>",
        "Please click the link below to verify your email address:",
        f"<a href={url_for('guestBP.verifyEmail', token=token, _external=True)} style='{current_app.config['CONSTANTS'].EMAIL_BUTTON_STYLE}' target='_blank'>Verify Email</a>"
    ]
    send_email(to=email, subject="Please verify your email!", body="<br>".join(htmlBody), name=username)

def send_unlock_locked_acc_email(email:str="", userID:str="") -> None:
    """
    Send an email to the user to unlock their account.

    Note: The JWT will expire in 30 minutes.

    Args:
    - email (str): The email of the user.
    - userID (str): The user ID of the user.
    """
    expiryInfo = JWTExpiryProperties(
        datetimeObj=datetime.now().astimezone(tz=ZoneInfo("Asia/Singapore")) + timedelta(minutes=30)
    )
    token = generate_limited_usage_jwt_token(
        payload={"email": email, "userID": userID},
        expiryInfo=expiryInfo,
        limit=1
    )
    htmlBody = [
        "Your account has been locked due to too many failed login attempts.<br>",
        "Please click the link below to unlock your account:",
        f"<a href={url_for('guestBP.unlockAccount', token=token, _external=True)} style='{current_app.config['CONSTANTS'].EMAIL_BUTTON_STYLE}' target='_blank'>Unlock Account</a>"
        "<br>Note that this link will expire in 30 minutes as the account locked timeout will last for 30 minutes.",
        "<br>We suggest that you consider changing your password as well just in case after logging in.",
        "To change password:",
        f"<a href={url_for('loggedInBP.updatePassword', _external=True)} style='{current_app.config['CONSTANTS'].EMAIL_BUTTON_STYLE}' target='_blank'>Change Password</a>"
    ]
    send_email(to=email, subject="Unlock your account!", body="<br>".join(htmlBody))

def get_image_path(userID:str, returnUserInfo:bool=False) -> Union[str, UserInfo]:
    """
    Returns the image path for the user.

    If the user does not have a profile image uploaded, it will return a dicebear url.
    Else, it will return the relative path of the user's profile image.

    If returnUserInfo is True, it will return a tuple of the user's record.

    Args:
    - userID: The user's ID
    - returnUserInfo: If True, it will return a tuple of the user's record.

    Returns:
    - The image path (str) only if returnUserInfo is False
    - The UserInfo object with the profile image path in the object if returnUserInfo is True
    """
    userInfo = sql_operation(table="user", mode="get_user_data", user="guest", userID=userID)

    # Since the admin user will not have an upload profile image feature,
    # return an empty string for the image profile src link if the user is the admin user.
    if (userInfo.role == "Admin"):
        userInfo.profileImage = "https://storage.googleapis.com/coursefinity/user-profiles/default.png"
        return userInfo.profileImage if (not returnUserInfo) else userInfo

    imageSrcPath = userInfo.profileImage
    return imageSrcPath if (not returnUserInfo) else userInfo

def format_user_info(userInfo:tuple, offset:int=0) -> UserInfo:
    """
    Format the user's information to be returned to the client.

    Args:
    - userInfo (tuple): The user's tuple matched from a database query.
    - offset (int): The offset of the user's tuple.
        - Used when there's extra attribute at the start of the user's tuple queried from the database.
        - Default: 0, no offset.

    Returns:
    - UserInfo object with the formatted user information.
    """
    userProfile = get_dicebear_image(userInfo[2 + offset]) if (userInfo[6 + offset] is None) else userInfo[6 + offset]
    return UserInfo(tupleData=userInfo, userProfile=userProfile, offset=offset)

def sql_operation(table:str=None, mode:str=None, user:Optional[str]="user", **kwargs) -> Union[str, list, tuple, bool, dict, None]:
    """
    Connects to the database and returns the connection object

    Args:
    - table: The table to connect to ("course", "user")
    - mode: The mode to use ("insert", "edit", "login", etc.)
    - user: The user to connect to in the database
        - Default: "user"
    - kwargs: The keywords to pass into the respective sql operation functions

    Returns the returned value from the SQL operation.
    """
    returnValue = con = None
    try:
        con = get_mysql_connection(debug=CONSTANTS.DEBUG_MODE, user=user)
    except (MySQLErrors.OperationalError):
        print("Fatal Error: Database Not Found...")
        if (CONSTANTS.DEBUG_MODE):
            raise Exception("Database Not Found... Please initialise the database.")
        else:
            write_log_entry(
                logMessage="MySQL server has no database, \"coursefinity\"! The web application will go to maintanence mode until the database is created.",
                severity="EMERGENCY"
            )
            current_app.config["MAINTENANCE_MODE"] = True
            return None

    with con:
        try:
            if (table == "user"):
                returnValue = user_sql_operation(connection=con, mode=mode, **kwargs)
            elif (table == "course"):
                returnValue = course_sql_operation(connection=con, mode=mode, **kwargs)
            elif (table == "session"):
                returnValue = session_sql_operation(connection=con, mode=mode, **kwargs)
            elif (table == "login_attempts"):
                returnValue = login_attempts_sql_operation(connection=con, mode=mode, **kwargs)
            elif (table == "2fa_token"):
                returnValue = twofa_token_sql_operation(connection=con, mode=mode, **kwargs)
            elif (table == "user_ip_addresses"):
                returnValue = user_ip_addresses_sql_operation(connection=con, mode=mode, **kwargs)
            elif (table == "review"):
                returnValue = review_sql_operation(connection=con, mode=mode, **kwargs)
            elif (table == "limited_use_jwt"):
                returnValue = limited_use_jwt_sql_operation(connection=con, mode=mode, **kwargs)
            elif (table == "role"):
                returnValue = role_sql_operation(connection=con, mode=mode, **kwargs)
            elif (table == "recovery_token"):
                returnValue = recovery_token_sql_operation(connection=con, mode=mode, **kwargs)
            elif (table == "whitelisted_ip_addresses"):
                returnValue = whitelisted_ip_addresses_sql_operation(connection=con, mode=mode, **kwargs)
            else:
                raise ValueError("Invalid table name")
        except (
            MySQLErrors.MySQLError,
            MySQLErrors.Warning,
            MySQLErrors.Error,
            MySQLErrors.InterfaceError,
            MySQLErrors.DatabaseError,
            MySQLErrors.DataError,
            MySQLErrors.OperationalError, 
            MySQLErrors.IntegrityError,
            MySQLErrors.InternalError, 
            MySQLErrors.ProgrammingError,
            MySQLErrors.NotSupportedError,
            KeyError, ValueError
        ) as e:
            # to ensure that the connection is closed even if an error with mysql occurs
            print("Error caught:")
            print(e)
            write_log_entry(
                logMessage=f"Error caught: {e}",
                severity="ERROR"
            )
            abort(500)

    return returnValue

def whitelisted_ip_addresses_sql_operation(connection:MySQLConnection=None, mode:str=None, **kwargs) ->  Union[bool, None]:
    if (mode is None):
        raise ValueError("You must specify a mode in the whitelisted_ip_addresses_sql_operation function")

    cur = connection.cursor()
    if (mode == "check_if_whitelisted"):
        reqIpAddress = kwargs["ipAddress"]
        cur.execute("SELECT ip_address FROM whitelisted_ip_addresses")
        resultArr = cur.fetchall()
        for ipAddress in resultArr:
            if (symmetric_decrypt(ciphertext=ipAddress[0], keyID=CONSTANTS.SENSITIVE_DATA_KEY_ID) == reqIpAddress):
                return True
        return False

    else:
        raise ValueError("Invalid mode in the whitelisted_ip_addresses_sql_operation function!")

def recovery_token_sql_operation(connection:MySQLConnection=None, mode:str=None, **kwargs) ->  Union[bool, None]:
    if (mode is None):
        raise ValueError("You must specify a mode in the recovery_token_sql_operation function!")

    cur = connection.cursor()
    if (mode == "add_token"):
        tokenID = kwargs["tokenID"]
        userID = kwargs["userID"]
        oldUserEmail = kwargs["oldUserEmail"]

        cur.execute(
            "INSERT INTO recovery_token (token_id, user_id, old_user_email) VALUES (%(tokenID)s, %(userID)s, %(oldUserEmail)s)",
            {"tokenID": tokenID, "userID": userID, "oldUserEmail": oldUserEmail}
        )
        connection.commit()

    elif (mode == "check_if_recovering"):
        userID = kwargs["userID"]

        cur.execute(
            "SELECT * FROM recovery_token WHERE user_id = %(userID)s", 
            {"userID": userID}
        )
        return (cur.fetchone() is not None)

    elif (mode == "revoke_token"):
        userID = kwargs["userID"]

        cur.execute("SELECT old_user_email FROM recovery_token WHERE user_id = %(userID)s", {"userID": userID})
        oldUserEmail = cur.fetchone()[0]

        cur.execute("CALL delete_recovery_token(%(userID)s)", {"userID": userID})
        connection.commit()

        cur.execute("UPDATE user SET email = %(oldUserEmail)s, status='Active' WHERE id = %(userID)s", {"oldUserEmail": oldUserEmail, "userID": userID})
        connection.commit()

    else:
        raise ValueError("Invalid mode in the recovery_token_sql_operation function!")

def limited_use_jwt_sql_operation(connection:MySQLConnection=None, mode:str=None, **kwargs) ->  Union[bool, None]:
    if (mode is None):
        raise ValueError("You must specify a mode in the limited_use_jwt_sql_operation function!")

    cur = connection.cursor()
    if (mode == "add_jwt"):
        tokenID = kwargs["tokenID"]
        expiryDate = kwargs.get("expiryDate")
        limit = kwargs.get("limit")
        cur.execute(
            "INSERT INTO limited_use_jwt (id, expiry_date, token_limit) VALUES (%(tokenID)s, %(expiryDate)s, %(tokenLimit)s)",
            {"tokenID": tokenID, "expiryDate": expiryDate, "tokenLimit": limit}
        )
        connection.commit()

    elif (mode == "decrement_limit_after_use"):
        tokenID = kwargs["tokenID"]
        cur.execute(
            "UPDATE limited_use_jwt SET token_limit = token_limit - 1 WHERE id = %(tokenID)s AND token_limit IS NOT NULL AND token_limit > 0",
            {"tokenID": tokenID}
        )
        connection.commit()
        cur.execute(
            "DELETE FROM limited_use_jwt WHERE id = %(tokenID)s AND token_limit IS NOT NULL AND token_limit <= 0",
            {"tokenID": tokenID}
        )
        connection.commit()

    elif (mode == "jwt_is_valid"):
        tokenID = kwargs["tokenID"]
        print("token", tokenID)
        cur.execute(
            "SELECT token_limit FROM limited_use_jwt WHERE id = %(tokenID)s",
            {"tokenID": tokenID}
        )
        matched = cur.fetchone()
        if (matched is None):
            return False

        # Check if the JWT is valid by checking the limit
        # Note: Since if the JWT is limited by the expiry date, it already has an expiry date set in the JWT and 
        # will be checked during the verification of the JWT signature. Hence, we will only check the limit here.
        limit = matched[0]
        # if the limit is defined and is more than 0, then the jwt token is valid
        # if the limit is not defined, then the jwt token is valid 
        # as long as it exists (unlimited usage)
        if (limit is None or limit > 0):
            return True
        return False

    elif (mode == "delete_expired_jwt"):
        # to free up the database if the user did not use the token at all
        # to avoid pilling up the database table with redundant data
        cur.execute("DELETE FROM limited_use_jwt WHERE expiry_date < SGT_NOW() OR token_limit <= 0")
        connection.commit()

    else:
        raise ValueError("Invalid mode in the limited_use_jwt_sql_operation function!")

def user_ip_addresses_sql_operation(connection:MySQLConnection=None, mode:str=None, **kwargs) ->  Union[list, None]:
    if (mode is None):
        raise ValueError("You must specify a mode in the user_ip_addresses_sql_operation function!")

    cur = connection.cursor()
    if (mode == "add_ip_address"):
        userID = kwargs["userID"]
        ipAddress = kwargs["ipAddress"]

        # Convert the IP address to binary format
        try:
            ipAddress = inet_aton(ipAddress).hex()
            isIpv4 = True
        except (OSError):
            isIpv4 = False
            ipAddress = inet_pton(AF_INET6, ipAddress).hex()

        cur.execute("INSERT INTO user_ip_addresses (user_id, ip_address, last_accessed, is_ipv4) VALUES (%(userID)s, %(ipAddress)s, SGT_NOW(), %(isIpv4)s)", {"userID":userID, "ipAddress":ipAddress, "isIpv4":isIpv4})
        connection.commit()

    elif (mode == "get_ip_addresses"):
        userID = kwargs["userID"]

        cur.execute("SELECT ip_address FROM user_ip_addresses WHERE user_id = %(userID)s", {"userID":userID})
        returnValue = cur.fetchall()
        ipAddressList = [ipAddress[0] for ipAddress in returnValue]
        return ipAddressList

    elif (mode == "add_ip_address_only_if_unique"):
        userID = kwargs["userID"]
        ipAddress = kwargs["ipAddress"]

        # Convert the IP address to binary format
        try:
            ipAddress = inet_aton(ipAddress).hex()
            isIpv4 = True
        except (OSError):
            isIpv4 = False
            ipAddress = inet_pton(AF_INET6, ipAddress).hex()

        cur.execute("SELECT * FROM user_ip_addresses WHERE user_id = %(userID)s AND ip_address = %(ipAddress)s AND is_ipv4=0", {"userID":userID, "ipAddress":ipAddress})

        if (cur.fetchone() is None):
            cur.execute("INSERT INTO user_ip_addresses (user_id, ip_address, last_accessed, is_ipv4) VALUES (%(userID)s, %(ipAddress)s, SGT_NOW(), %(isIpv4)s)", {"userID":userID, "ipAddress":ipAddress, "isIpv4":isIpv4})
            connection.commit()

    elif (mode == "remove_last_accessed_more_than_10_days"):
        cur.execute("DELETE FROM user_ip_addresses WHERE DATEDIFF(SGT_NOW(), last_accessed) > 10")
        connection.commit()

    else:
        raise ValueError("Invalid mode in the user_ip_addresses_sql_operation function!")

def generate_backup_codes(encrypt:Optional[bool]=False) -> Union[list, bytes]:
    """
    Generate a list of backup codes

    Args:
    - encrypt (bool): Whether to return the list in encrypted format
        - Default: False, will return a list

    Returns:
    - list: A list of backup codes if encrypt is False
    - bytes: A list of backup codes in encrypted format if encrypt is True
    """
    backupCodes = []
    for _ in range(8):
        backupCode = generate_secure_random_bytes(nBytes=8, generateFromHSM=True, returnHex=True)
        formattedBackupCode = "-".join([backupCode[:4], backupCode[4:8], backupCode[8:12], backupCode[12:16]])
        el = (formattedBackupCode, "Active")
        backupCodes.append(el)

    if (encrypt):
        backupCodes = symmetric_encrypt(
            plaintext=json.dumps(backupCodes), 
            keyID=CONSTANTS.SENSITIVE_DATA_KEY_ID
        )

    return backupCodes 

def twofa_token_sql_operation(connection:MySQLConnection=None, mode:str=None, **kwargs) -> Union[bool, str, None]:
    if (mode is None):
        raise ValueError("You must specify a mode in the twofa_token_sql_operation function!")

    cur = connection.cursor()
    if (mode == "add_token"):
        token = kwargs["token"]
        userID = kwargs["userID"]
        token = symmetric_encrypt(plaintext=token, keyID=CONSTANTS.SENSITIVE_DATA_KEY_ID)

        try:
            # Try inserting a new data
            cur.execute(
                "INSERT INTO twofa_token (token, user_id, backup_codes_json) VALUES (%(token)s, %(userID)s, %(tokenJSON)s)", 
                {"token":token, "userID":userID, "tokenJSON": generate_backup_codes(encrypt=True)}
            )
        except (MySQLErrors.IntegrityError):
            # If the 2FA tuple already exists, then update the token with a new token
            cur.execute(
                "UPDATE twofa_token SET token = %(token)s WHERE user_id = %(userID)s",
                {"token":token, "userID":userID}
            )
        connection.commit()

    elif (mode == "get_token"):
        userID = kwargs["userID"]
        cur.execute("SELECT token FROM twofa_token WHERE user_id = %(userID)s", {"userID":userID})
        matchedToken = cur.fetchone()
        if (matchedToken is None):
            raise No2FATokenError("No 2FA OTP found for this user!")

        # decrypt the encrypted secret token for 2fa
        token = symmetric_decrypt(ciphertext=matchedToken[0], keyID=CONSTANTS.SENSITIVE_DATA_KEY_ID)
        return token

    elif (mode == "check_if_user_has_2fa"):
        userID = kwargs["userID"]
        cur.execute("SELECT token FROM twofa_token WHERE user_id = %(userID)s", {"userID":userID})
        matchedToken = cur.fetchone()
        if (matchedToken is None):
            return False

        return True if (matchedToken[0] is not None) else False

    elif (mode == "delete_token"):
        userID = kwargs["userID"]
        cur.execute("UPDATE twofa_token SET token = NULL WHERE user_id = %(userID)s", {"userID":userID})
        connection.commit()

    elif (mode == "get_backup_codes"):
        cur.execute(
            "SELECT backup_codes_json FROM twofa_token WHERE user_id = %(userID)s",
            {"userID": kwargs["userID"]}
        )
        matched = cur.fetchone()
        return json.loads(symmetric_decrypt(ciphertext=matched[0], keyID=CONSTANTS.SENSITIVE_DATA_KEY_ID)) \
               if (matched is not None) else []

    elif (mode == "generate_codes"):
        userID = kwargs["userID"]

        # Overwrite the old backup codes if it exists
        backupCodes = generate_backup_codes(encrypt=False)
        encryptedBackupCodes = symmetric_encrypt(
            plaintext=json.dumps(backupCodes), 
            keyID=CONSTANTS.SENSITIVE_DATA_KEY_ID
        )
        cur.execute(
            "UPDATE twofa_token SET backup_codes_json = %(backupCodesJSON)s", 
            {"backupCodesJSON": encryptedBackupCodes}
        )
        connection.commit()
        return backupCodes

    elif (mode == "disable_2fa_with_backup_code"):
        cur.execute(
            "SELECT backup_codes_json FROM twofa_token WHERE user_id = %(userID)s",
            {"userID": kwargs["userID"]}
        )
        matched = cur.fetchone()
        if (matched is None):
            return False

        validFlag, idx = False, 0
        backupCodes = json.loads(symmetric_decrypt(ciphertext=matched[0], keyID=CONSTANTS.SENSITIVE_DATA_KEY_ID))
        for idx, codeTuple in enumerate(backupCodes):
            if (codeTuple[0] == kwargs["backupCode"] and codeTuple[1] == "Active"):
                validFlag = True
                break

        if (validFlag):
            # Mark the backup code as used
            backupCodes[idx] = (kwargs["backupCode"], "Used")
            encryptedBackupCodesdArr = symmetric_encrypt(
                plaintext=json.dumps(backupCodes), keyID=CONSTANTS.SENSITIVE_DATA_KEY_ID
            )

            # Update the backup codes in the database
            cur.execute("UPDATE twofa_token SET backup_codes_json = %(backupCodesJSON)s WHERE user_id = %(userID)s", {"backupCodesJSON": encryptedBackupCodesdArr, "userID": kwargs["userID"]})

            # Update the token to null to disable 2FA
            cur.execute("UPDATE twofa_token SET token = NULL WHERE user_id = %(userID)s", {"userID": kwargs["userID"]})
            connection.commit()
            return True

        return False # Not valid

    else:
        raise ValueError("Invalid mode in the twofa_token_sql_operation function!")

def login_attempts_sql_operation(connection:MySQLConnection, mode:str=None, **kwargs) -> None:
    if (mode is None):
        raise ValueError("You must specify a mode in the login_attempts_sql_operation function!")

    cur = connection.cursor()

    if (mode == "add_attempt"):
        emailInput = kwargs["email"]
        cur.execute("SELECT id FROM user WHERE email = %(emailInput)s", {"emailInput":emailInput})
        userID = cur.fetchone()
        if (userID is None):
            raise EmailDoesNotExistError("Email does not exist!")

        userID = userID[0]
        cur.execute("SELECT attempts, reset_date FROM login_attempts WHERE user_id = %(userID)s", {"userID":userID})
        attempts = cur.fetchone()
        if (attempts is None):
            cur.execute("INSERT INTO login_attempts (user_id, attempts, reset_date) VALUES (%(userID)s, %(attempts)s, SGT_NOW() + INTERVAL %(intervalMins)s MINUTE)", {"userID":userID, "attempts":1, "intervalMins":CONSTANTS.LOCKED_ACCOUNT_DURATION})
        else:
            cur.execute("SELECT SGT_NOW()")
            now = cur.fetchone()[0]
            # comparing the reset datetime with the current datetime
            if (attempts[1] > now):
                # if not past the reset datetime
                currentAttempts = attempts[0]
            else:
                # if past the reset datetime, reset the attempts to 0
                currentAttempts = 0

            if (currentAttempts > CONSTANTS.MAX_LOGIN_ATTEMPTS):
                # if reached max attempts per account
                raise AccountLockedError("User have exceeded the maximum number of password attempts!")

            cur.execute("UPDATE login_attempts SET attempts = %(currentAttempts)s, reset_date = SGT_NOW() + INTERVAL %(intervalMins)s MINUTE WHERE user_id = %(userID)s",{"currentAttempts":currentAttempts+1, "intervalMins":CONSTANTS.LOCKED_ACCOUNT_DURATION, "userID":userID})
        connection.commit()

    elif (mode == "reset_user_attempts_for_user"):
        userID = kwargs["userID"]
        cur.execute("DELETE FROM login_attempts WHERE user_id = %(userID)s", {"userID":userID})
        connection.commit()

    elif (mode == "reset_attempts_past_reset_date"):
        cur.execute("DELETE FROM login_attempts WHERE reset_date < SGT_NOW()")
        connection.commit()

    elif (mode == "reset_attempts_past_reset_date_for_user"):
        userID = kwargs["userID"]
        cur.execute("DELETE FROM login_attempts WHERE user_id = %(userID)s AND reset_date < SGT_NOW()", {"userID":userID})
        connection.commit()

        cur.execute("SELECT attempts FROM login_attempts WHERE user_id = %(userID)s", {"userID":userID})
        return True if (cur.fetchone() is None) else False

    else:
        raise ValueError("Invalid mode in the login_attempts_sql_operation function!")

def session_sql_operation(connection:MySQLConnection=None, mode:str=None, **kwargs) -> Union[str, bool, None]:
    if (mode is None):
        raise ValueError("You must specify a mode in the session_sql_operation function!")

    cur = connection.cursor()

    # INET6_ATON and INET6_NTOA are functions in-built to mysql and are used to convert IPv4 and IPv6 addresses to and from a binary string
    # https://dev.mysql.com/doc/refman/8.0/en/miscellaneous-functions.html#function_inet6-ntoa
    if (mode == "create_session"):
        sessionID = kwargs["sessionID"]
        userID = kwargs["userID"]
        fingerprintHash = sha512(kwargs["userIP"].encode("utf-8") + b"." + kwargs["userAgent"].encode("utf-8")).hexdigest()

        cur.execute("INSERT INTO session VALUES (%(sessionID)s, %(userID)s, SGT_NOW() + INTERVAL %(intervalMins)s MINUTE, %(fingerprintHash)s)", {"sessionID":sessionID, "userID":userID, "intervalMins":CONSTANTS.SESSION_EXPIRY_INTERVALS, "fingerprintHash":fingerprintHash})
        connection.commit()

    elif (mode == "get_user_id"):
        sessionID = kwargs["sessionID"]
        cur.execute("SELECT user_id FROM session WHERE session_id = %(sessionID)s", {"sessionID":sessionID})
        userID = cur.fetchone()[0]
        return userID

    elif (mode == "get_session"):
        sessionID = kwargs["sessionID"]
        cur.execute("SELECT * FROM session WHERE session_id = %(sessionID)s", {"sessionID":sessionID})
        returnValue = cur.fetchone()
        return returnValue

    elif (mode == "delete_session"):
        sessionID = kwargs["sessionID"]
        cur.execute("DELETE FROM session WHERE session_id = %(sessionID)s", {"sessionID":sessionID})
        connection.commit()

    elif (mode == "update_session"):
        sessionID = kwargs["sessionID"]
        cur.execute("UPDATE session SET expiry_date = SGT_NOW() + INTERVAL %(intervalMins)s MINUTE WHERE session_id = %(sessionID)s", {"intervalMins": CONSTANTS.SESSION_EXPIRY_INTERVALS, "sessionID": sessionID})
        connection.commit()

    elif (mode == "check_if_valid"):
        sessionID = kwargs["sessionID"]
        cur.execute("SELECT user_id, expiry_date, fingerprint_hash FROM session WHERE session_id = %(sessionID)s", {"sessionID":sessionID})
        result = cur.fetchone()
        storedUserID = result[0]
        expiryDate = result[1]
        storedFingerprintHash = result[2]
        cur.execute("SELECT SGT_NOW()")
        if (expiryDate >= cur.fetchone()[0]):
            # not expired, check if the userID matches the sessionID
            # and if the fingerprint hash matches the storedFingerprintHash
            userID = kwargs.get("userID")
            fingerprintHash = sha512(kwargs["userIP"].encode("utf-8") + b"." + kwargs["userAgent"].encode("utf-8")).hexdigest()
            return ((userID == storedUserID) and (fingerprintHash == storedFingerprintHash))
        else:
            # expired
            return False

    elif (mode == "delete_expired_sessions"):
        cur.execute("DELETE FROM session WHERE expiry_date < SGT_NOW()")
        connection.commit()

    elif (mode == "if_session_exists"):
        sessionID = kwargs["sessionID"]
        cur.execute("SELECT * FROM session WHERE session_id = %(sessionID)s", {"sessionID":sessionID})
        returnValue = cur.fetchone()
        if (returnValue):
            return True
        else:
            return False

    elif (mode == "delete_users_other_session"):
        # delete all session of a user except the current session id
        userID = kwargs["userID"]
        sessionID = kwargs["sessionID"]
        cur.execute("DELETE FROM session WHERE user_id = %(userID)s AND session_id != %(sessionID)s", {"userID":userID, "session_id":sessionID})
        connection.commit()

    else:
        raise ValueError("Invalid mode in the session_sql_operation function!")

def user_sql_operation(connection:MySQLConnection=None, mode:str=None, **kwargs) -> Union[str, tuple, bool, dict, None]:
    """
    Do CRUD operations on the user table

    insert keywords: email, username, password
    login keywords: email, password
    get_user_data keywords: userID
    get_user_cart keywords: userID
    add_to_cart keywords: userID, courseID
    remove_from_cart keywords: userID, courseID
    purchase_courses keywords: userID
    delete keywords: userID
    """
    if (mode is None):
        raise ValueError("You must specify a mode in the user_sql_operation function!")

    cur = connection.cursor()

    if (mode == "verify_userID_existence"):
        userID = kwargs["userID"]
        cur.execute("SELECT * FROM user WHERE id=%(userID)s", {"userID":userID})
        return bool(cur.fetchone())

    elif (mode == "check_if_superadmin"):
        userID = kwargs["userID"]
        cur.execute("SELECT r.role_name FROM role AS r INNER JOIN user AS u ON r.role_id=u.role WHERE u.id=%(userID)s", {"userID":userID})
        return (cur.fetchone()[0] == "SuperAdmin")

    elif (mode == "fetch_user_id_from_email"):
        email = kwargs["email"]
        cur.execute("SELECT id FROM user WHERE email=%(email)s", {"email":email})
        matched = cur.fetchone()
        return matched[0] if (matched is not None) else None

    elif (mode == "email_verified"):
        userID = kwargs["userID"]
        getEmail = kwargs.get("email") or False
        cur.execute("SELECT email_verified, email FROM user WHERE id=%(userID)s", {"userID":userID})
        matched = cur.fetchone()
        if (matched is None):
            return None
        return matched if (getEmail) else matched[0]

    elif (mode == "remove_unverified_users_more_than_30_days"):
        cur.execute("DELETE FROM user WHERE email_verified=FALSE AND date_joined < SGT_NOW() - INTERVAL 30 DAY")
        connection.commit()

    elif (mode == "update_email_to_verified"):
        userID = kwargs["userID"]
        cur.execute("UPDATE user SET email_verified = TRUE WHERE id=%(userID)s", {"userID":userID})
        connection.commit()

    elif (mode == "re-encrypt_data_in_database"):
        # Used for re-encrypting all the encrypted data in the database at the last day of every month due to 30 days key rotations.
        current_app.config["MAINTENANCE_MODE"] = True
        cur.execute("SELECT u.id, u.password, tfa.token FROM user AS u LEFT OUTER JOIN twofa_token AS tfa ON u.id=tfa.user_id;")
        for row in cur.fetchall():
            userID = row[0]

            # Re-encrypt the password hash if the user has signed up 
            # via CourseFinity and not via Google OAuth2
            currentEncryptedPasswordHash = row[1]
            if (currentEncryptedPasswordHash is not None):
                try:
                    newEncryptedPasswordHash = symmetric_encrypt(
                        plaintext=symmetric_decrypt(
                            ciphertext=currentEncryptedPasswordHash, 
                            keyID=CONSTANTS.PEPPER_KEY_ID
                        ), 
                        keyID=CONSTANTS.PEPPER_KEY_ID
                    )
                except (DecryptionError) as e:
                    write_log_entry(
                        logMessage=f"Re-encryption of password hash has failed... Error: {e}",
                        severity="ALERT"
                    )
                    return
                cur.execute("UPDATE user SET password = %(password)s WHERE id=%(userID)s", {"password":newEncryptedPasswordHash, "userID":userID})
                connection.commit()

            # Re-encrypt the 2FA token if the user has set one
            oldEncryptedTwoFAToken = row[2]
            if (oldEncryptedTwoFAToken is not None):
                try:
                    newEncryptedToken = symmetric_encrypt(
                        plaintext=symmetric_decrypt(
                            ciphertext=oldEncryptedTwoFAToken,
                            keyID=CONSTANTS.SENSITIVE_DATA_KEY_ID
                        ),
                        keyID=CONSTANTS.SENSITIVE_DATA_KEY_ID
                    )
                except (DecryptionError):
                    write_log_entry(
                        logMessage="Re-encryption of 2FA token has failed...",
                        severity="ALERT"
                    )
                    return
                cur.execute("UPDATE twofa_token SET token = %(token)s WHERE user_id=%(userID)s", {"token":newEncryptedToken, "userID":userID})
                connection.commit()
        write_log_entry(
            logMessage=f"All sensitive user data have re-encrypted in the database at {datetime.now().astimezone(tz=ZoneInfo('Asia/Singapore'))}, please destroy the old symmetric keys used for the database as soon as possible!",
            severity="ALERT"
        )
        current_app.config["MAINTENANCE_MODE"] = False

    elif (mode == "signup"):
        emailInput = kwargs["email"]
        usernameInput = kwargs["username"]

        cur.execute("SELECT * FROM user WHERE email=%(emailInput)s", {"emailInput":emailInput})
        emailDupe = bool(cur.fetchone())

        cur.execute("SELECT * FROM user WHERE username=%(usernameInput)s", {"usernameInput":usernameInput})
        usernameDupes = bool(cur.fetchone())

        if (emailDupe or usernameDupes):
            return (emailDupe, usernameDupes)

        # add account info to the MySQL database
        # check if the generated uuid exists in the db
        userID = generate_id()
        while (user_sql_operation(connection=connection, mode="verify_userID_existence", userID=userID)):
            userID = generate_id()

        # encrypt the password hash, i.e. adding a pepper onto the hash
        passwordInput = symmetric_encrypt(plaintext=kwargs["password"], keyID=CONSTANTS.PEPPER_KEY_ID)

        cur.execute("CALL get_role_id(%(Student)s)", {"Student":"Student"})
        roleID = cur.fetchone()[0]

        cur.execute(
            "INSERT INTO user VALUES (%(userID)s, %(role)s, %(usernameInput)s, %(emailInput)s, FALSE, %(passwordInput)s, %(profile_image)s, SGT_NOW(),%(cart_courses)s, %(purchased_courses)s, 'Active')",
            {"userID":userID, "role":roleID, "usernameInput":usernameInput, "emailInput":emailInput, "passwordInput":passwordInput, "profile_image":None,"cart_courses":"[]", "purchased_courses":"[]"}
        )
        connection.commit()

        user_ip_addresses_sql_operation(connection=connection, mode="add_ip_address", userID=userID, ipAddress=kwargs["ipAddress"])

        return userID

    elif (mode == "check_if_using_google_oauth2"):
        userID = kwargs["userID"]
        cur.execute("SELECT password FROM user WHERE id=%(userID)s", {"userID":userID})
        password = cur.fetchone()
        if (password is None):
            raise UserDoesNotExist("User does not exist!")

        # since those using Google OAuth2 will have a null password, we can check if it is null
        if (password[0] is None):
            return True
        else:
            return False

    elif (mode == "login_google_oauth2"):
        userID = kwargs["userID"]
        username = kwargs["username"]
        email = kwargs["email"]
        googleProfilePic = kwargs.get("googleProfilePic")

        # check if the email exists
        cur.execute("SELECT * FROM user WHERE email=%(email)s", {"email":email})
        matched = cur.fetchone()
        if (matched is None):
            # user does not exist, create new user with the given information
            cur.execute("CALL get_role_id('Student')")
            roleID = cur.fetchone()[0]

            cur.execute(
                "INSERT INTO user VALUES (%(userID)s, %(role)s, %(usernameInput)s, %(emailInput)s, TRUE, NULL, %(profile_image)s, SGT_NOW(), %(cart_courses)s, %(purchased_courses)s, 'Active')",
                {"userID":userID, "role":roleID, "usernameInput":username, "emailInput":email, "profile_image":googleProfilePic, "cart_courses":"[]", "purchased_courses":"[]"}
            )
            connection.commit()
        else:
            # user exists, check if the user had used Google OAuth2 to sign up
            # by checking if the password is null
            if (matched[4] is not None):
                # user has not signed up using Google OAuth2,
                # return the generated userID from the database and the role name associated with the user
                cur.execute("CALL get_role_name(%(matched)s)", {"matched":matched[1]})
                roleName = cur.fetchone()[0]
                return (matched[0], roleName)

    elif (mode == "login"):
        emailInput = kwargs["email"]
        passwordInput = kwargs["password"]

        cur.execute("""SELECT u.id, u.password, u.username, u.role, u.email_verified, u.status 
            FROM user AS u INNER JOIN role AS r ON u.role = r.role_id
            WHERE u.email=%(emailInput)s AND r.role_name NOT IN ('Admin', 'SuperAdmin');""", {"emailInput":emailInput})
        matched = cur.fetchone()

        if (matched is None):
            raise EmailDoesNotExistError("Email does not exist!")

        username = matched[2]
        roleID = matched[3]
        encryptedPasswordHash = matched[1]
        userID = matched[0]
        emailVerified = matched[4]
        status = matched[5]

        if (status != "Active"):
            raise UserIsNotActiveError(f"User is not active but is currently \"{status}\"")

        if (encryptedPasswordHash is None):
            raise UserIsUsingOauth2Error("User is using Google OAuth2, please use Google OAuth2 to login!")

        cur.execute("SELECT attempts FROM login_attempts WHERE user_id= %(userID)s", {"userID":userID})
        loginAttempts = cur.fetchone()

        requestIpAddress = kwargs["ipAddress"]

        # Convert request IP address to hexadecimal format
        try:
            requestIPAddressHex = inet_aton(requestIpAddress).hex()
        except (OSError):
            requestIPAddressHex = inet_pton(AF_INET6, requestIpAddress).hex()

        ipAddressList = user_ip_addresses_sql_operation(connection=connection, mode="get_ip_addresses", userID=userID)

        # send an email to the authentic user if their account got locked
        if (loginAttempts and loginAttempts[0] > CONSTANTS.MAX_LOGIN_ATTEMPTS):
            resetAttempts = login_attempts_sql_operation(connection=connection, mode="reset_attempts_past_reset_date_for_user", userID=userID)

            # If the user has exceeded the maximum number of login attempts,
            # but the timeout is not up yet...
            if (not resetAttempts):
                send_unlock_locked_acc_email(email=emailInput, userID=userID)
                raise AccountLockedError("Account is locked!")

        # send verification email if the user has not verified their email
        if (not emailVerified):
            send_verification_email(email=emailInput, userID=userID, username=username)
            raise EmailNotVerifiedError("Email has not been verified, please verify your email!")

        newIpAddress = False
        decryptedPasswordHash = symmetric_decrypt(ciphertext=encryptedPasswordHash, keyID=CONSTANTS.PEPPER_KEY_ID)
        try:
            if (CONSTANTS.PH.verify(decryptedPasswordHash, passwordInput)):
                # check if the login request is from the same IP address as the one that made the request
                if (requestIPAddressHex not in ipAddressList):
                    newIpAddress = True

                # convert the role id to a readable format
                cur.execute("CALL get_role_name(%(roleID)s)", {"roleID":roleID})
                roleName = cur.fetchone()[0]

                return (userID, newIpAddress, username, roleName)
        except (VerifyMismatchError):
            raise IncorrectPwdError("Incorrect password!")

    elif (mode == "find_user_for_reset_password"):
        email = kwargs["email"]
        cur.execute("SELECT id, password FROM user WHERE email=%(email)s", {"email":email})
        matched = cur.fetchone()
        return matched

    elif (mode == "get_user_data"):
        userID = kwargs["userID"]
        cur.execute("CALL get_user_data(%(userID)s)", {"userID":userID})
        matched = cur.fetchone()
        return format_user_info(matched) if (matched is not None) else None

    elif (mode == "change_profile_picture"):
        userID = kwargs["userID"]

        # Delete old profile picture from Google Cloud Storage API
        cur.execute("SELECT profile_image FROM user WHERE id=%(userID)s", {"userID":userID})
        matched = cur.fetchone()
        if (matched is not None):
            oldUrlToDelete = get_blob_name(url=matched[0])
            try:
                delete_blob(destinationURL=oldUrlToDelete)
            except (FileNotFoundError):
                pass

        # Change profile picture in the database
        profileImagePath = kwargs["profileImagePath"]
        cur.execute("UPDATE user SET profile_image=%(profile_image)s WHERE id=%(userID)s", {"profile_image":profileImagePath, "userID":userID})
        connection.commit()

    elif (mode == "delete_profile_picture"):
        userID = kwargs["userID"]

        # Delete old profile picture from Google Cloud Storage API
        cur.execute("SELECT profile_image FROM user WHERE id=%(userID)s", {"userID":userID})
        matched = cur.fetchone()
        if (matched is not None and matched[0] is not None):
            oldUrlToDelete = get_blob_name(url=matched[0])
            try:
                delete_blob(destinationURL=oldUrlToDelete)
            except (FileNotFoundError):
                pass

        cur.execute("UPDATE user SET profile_image=%(profile_image)s WHERE id=%(userID)s", {"profile_image":None, "userID":userID})
        connection.commit()

    elif (mode == "change_username"):
        userID = kwargs["userID"]
        usernameInput = kwargs.get("username")
        cur.execute("SELECT * FROM user WHERE username=%(username)s", {"username":usernameInput})
        reusedUsername = bool(cur.fetchone())

        if (reusedUsername):
            raise ReusedUsernameError(f"The username {usernameInput} is already in use!")

        cur.execute("UPDATE user SET username=%(usernameInput)s WHERE id=%(userID)s", {"usernameInput": usernameInput, "userID": userID})
        connection.commit()

    elif (mode == "deactivate_user"):
        userID = kwargs["userID"]
        cur.execute("UPDATE user SET status='Inactive' WHERE id=%(userID)s", {"userID":userID})
        connection.commit()

    elif (mode == "reactivate_user"):
        userID = kwargs["userID"]
        cur.execute("UPDATE user SET status='Active' WHERE id=%(userID)s", {"userID":userID})
        connection.commit()

    elif (mode == "ban_user"):
        userID = kwargs["userID"]
        cur.execute("UPDATE user SET status='Banned' WHERE id=%(userID)s", {"userID":userID})
        connection.commit()

    elif (mode == "unban_user"):
        userID = kwargs["userID"]
        cur.execute("UPDATE user SET status='Active' WHERE id=%(userID)s", {"userID":userID})
        connection.commit()

    elif (mode == "admin_change_email"):
        userID = kwargs["userID"]
        emailInput = kwargs["email"]

        # check if the email is already in use
        cur.execute("SELECT id, password FROM user WHERE email=%(emailInput)s", {"emailInput":emailInput})
        reusedEmail = cur.fetchone()
        if (reusedEmail is not None):
            if (reusedEmail[0] == userID):
                raise SameAsOldEmailError(f"The email {emailInput} is the same as the old email!")
            else:
                raise EmailAlreadyInUseError(f"The email {emailInput} is already in use!")

        cur.execute("UPDATE user SET email=%(emailInput)s WHERE id=%(userID)s", {"emailInput": emailInput, "userID": userID})
        connection.commit()

    elif (mode == "change_email"):
        userID = kwargs["userID"]
        currentPasswordInput = kwargs.get("currentPassword")
        emailInput = kwargs["email"]

        # check if the email is already in use
        cur.execute("SELECT id, password FROM user WHERE email=%(emailInput)s", {"emailInput":emailInput})
        reusedEmail = cur.fetchone()
        if (reusedEmail is not None):
            if (reusedEmail[0] == userID):
                raise SameAsOldEmailError(f"The email {emailInput} is the same as the old email!")
            else:
                raise EmailAlreadyInUseError(f"The email {emailInput} is already in use!")

        cur.execute("SELECT password FROM user WHERE id=%(userID)s", {"userID":userID})
        currentPassword = symmetric_decrypt(ciphertext=cur.fetchone()[0], keyID=CONSTANTS.PEPPER_KEY_ID)
        try:
            if (CONSTANTS.PH.verify(currentPassword, currentPasswordInput)):
                cur.execute("UPDATE user SET email=%(emailInput)s, email_verified=FALSE WHERE id=%(userID)s", {"emailInput": emailInput, "userID":userID})
                connection.commit()
                send_verification_email(email=emailInput, userID=userID)
        except (VerifyMismatchError):
            raise IncorrectPwdError("Incorrect password!")

    elif (mode == "change_password"):
        userID = kwargs["userID"]
        oldPasswordInput = kwargs["oldPassword"] # to authenticate the changes
        passwordInput = kwargs["password"]

        cur.execute("SELECT password FROM user WHERE id=%(userID)s", {"userID":userID})
        matched = cur.fetchone()
        currentPasswordHash = symmetric_decrypt(ciphertext=matched[0], keyID=CONSTANTS.PEPPER_KEY_ID)

        try:
            # check if the supplied old password matches the current password
            if (CONSTANTS.PH.verify(currentPasswordHash, oldPasswordInput)):
                if (len(passwordInput) < CONSTANTS.MIN_PASSWORD_LENGTH):
                    raise PwdTooShortError(f"The password must be at least {CONSTANTS.MIN_PASSWORD_LENGTH} characters long!")

                if (len(passwordInput) > CONSTANTS.MAX_PASSWORD_LENGTH):
                    raise PwdTooLongError(f"The password must be less than {CONSTANTS.MAX_PASSWORD_LENGTH} characters long!")

                passwordCompromised = pwd_has_been_pwned(passwordInput)
                if (isinstance(passwordCompromised, tuple) and not passwordCompromised[0]):
                    write_log_entry(
                        logMessage="haveibeenpwned's API is down, will fall back to strict password checking!",
                        severity="NOTICE"
                    )
                    raise haveibeenpwnedAPIDownError(f"The API is down and does not match all the password complexity requirements!")

                if (not passwordCompromised or not pwd_is_strong(passwordInput)):
                    raise PwdTooWeakError("The password is too weak!")

                cur.execute(
                    "UPDATE user SET password=%(password)s WHERE id=%(userID)s",
                    {"password": symmetric_encrypt(plaintext=CONSTANTS.PH.hash(passwordInput), keyID=CONSTANTS.PEPPER_KEY_ID), "userID": userID}
                )
                connection.commit()
        except (VerifyMismatchError):
            raise ChangePwdError("The old password is incorrect!")

    elif (mode == "reset_password"):
        userID = kwargs["userID"]
        newPassword = kwargs["newPassword"]

        cur.execute(
            "UPDATE user SET password=%(password)s WHERE id=%(userID)s",
            {"password": symmetric_encrypt(plaintext=CONSTANTS.PH.hash(newPassword), keyID=CONSTANTS.PEPPER_KEY_ID), "userID": userID}
        )
        connection.commit()

    elif (mode == "delete_user"):
        userID = kwargs["userID"]
        cur.execute("CALL delete_user(%(userID)s)", {"userID":userID})
        connection.commit()

    elif (mode == "update_to_teacher"):
        userID = kwargs["userID"]

        cur.execute("CALL get_user_data(%(userID)s)", {"userID":userID})
        currentRole = cur.fetchone()[0][1]

        isTeacher = False if (currentRole != "Teacher") else True
        if (not isTeacher):
            cur.execute("CALL get_role_id(%(Teacher)s)", {"Teacher":"Teacher"})
            teacherRoleID = cur.fetchone()[0]
            cur.execute("UPDATE user SET role=%(teacherRoleID)s WHERE id=%(userID)s", {"teacherRoleID": teacherRoleID, "userID":userID})
            connection.commit()
        else:
            raise IsAlreadyTeacherError("The user is already a teacher!")

    elif (mode == "paginate_users"):
        pageNum = kwargs["pageNum"]
        if (pageNum > 2147483647):
            pageNum = 2147483647

        userInput = kwargs.get("userInput")
        filterType = kwargs.get("filterType", "username") # To determine what the user input is (UID or username)

        if (userInput is None):
            cur.execute("CALL paginate_users(%(pageNum)s)", {"pageNum":pageNum})
        elif (filterType == "uid"):
            cur.execute("CALL paginate_users_by_uid(%(pageNum)s, %(userInput)s)", {"pageNum":pageNum, "userInput":userInput})
        elif (filterType == "email"):
            cur.execute("CALL paginate_users_by_email(%(pageNum)s, %(userInput)s)", {"pageNum":pageNum, "userInput":userInput})
        else:
            # Paginate by username by default in the HTML, 
            # but this is also a fallback if the user has tampered with the HTML value
            cur.execute("CALL paginate_users_by_username(%(pageNum)s, %(userInput)s)", {"pageNum":pageNum, "userInput":userInput})
        matched = cur.fetchall() or []

        maxPage = 1
        if (len(matched) > 0):
            maxPage = ceil(matched[0][-1] / 10)

        # To prevent infinite redirects
        if (maxPage <= 0):
            maxPage = 1

        if (pageNum > maxPage):
            return [], maxPage

        courseArr = []
        for data in matched:
            userInfo = format_user_info(data, offset=1)
            isInRecovery = recovery_token_sql_operation(connection=connection, mode="check_if_recovering", userID=userInfo.uid)
            courseArr.append((userInfo, isInRecovery))

        return courseArr, maxPage

    elif (mode == "paginate_admins"):
        pageNum = kwargs["pageNum"]
        if (pageNum > 2147483647):
            pageNum = 2147483647

        userInput = kwargs.get("userInput")
        filterType = kwargs.get("filterType", "username") # To determine what the user input is (UID or username)

        if (userInput is None):
            cur.execute("CALL paginate_admins(%(pageNum)s)", {"pageNum":pageNum})
        elif (filterType == "uid"):
            cur.execute("CALL paginate_admins_by_uid(%(pageNum)s, %(userInput)s)", {"pageNum":pageNum, "userInput":userInput})
        elif (filterType == "email"):
            cur.execute("CALL paginate_admins_by_email(%(pageNum)s, %(userInput)s)", {"pageNum":pageNum, "userInput":userInput})
        else:
            # Paginate by username by default in the HTML, 
            # but this is also a fallback if the user has tampered with the HTML value
            cur.execute("CALL paginate_admins_by_username(%(pageNum)s, %(userInput)s)", {"pageNum":pageNum, "userInput":userInput})
        matched = cur.fetchall() or []

        maxPage = 1
        if (len(matched) > 0):
            maxPage = ceil(matched[0][-1] / 10)

        # To prevent infinite redirects
        if (maxPage <= 0):
            maxPage = 1

        if (pageNum > maxPage):
            return [], maxPage

        courseArr = []
        for data in matched:
            userInfo = format_user_info(data, offset=1)
            isInRecovery = recovery_token_sql_operation(connection=connection, mode="check_if_recovering", userID=userInfo.uid)
            courseArr.append((userInfo, isInRecovery))

<<<<<<< HEAD
=======
        return courseArr, maxPage

>>>>>>> 0dfc1bc7
    elif (mode == "get_user_purchases"):
        userID = kwargs["userID"]
        cur.execute("SELECT purchased_courses FROM user WHERE id=%(userID)s", {"userID":userID})
        cur.execute("SELECT JSON_ARRAY('userID', %(userID)s) FROM user", {"userID":userID})
        return json.loads(cur.fetchone()[0])

    elif mode == "get_user_cart":
        userID = kwargs["userID"]
        cur.execute("SELECT cart_courses FROM user WHERE id=%(userID)s", {"userID":userID})
        return json.loads(cur.fetchone()[0])

    elif mode == "add_to_cart":
        userID = kwargs["userID"]
        courseID = kwargs["courseID"]

        cur.execute("SELECT cart_courses FROM user WHERE id=%(userID)s", {"userID":userID})
        cartCourseIDs = json.loads(cur.fetchone()[0])

        cur.execute("SELECT purchased_courses FROM user WHERE id=%(userID)s", {"userID":userID})
        purchasedCourseIDs = json.loads(cur.fetchone()[0])

        if courseID not in cartCourseIDs and courseID not in purchasedCourseIDs:
            cartCourseIDs.append(courseID)
            cur.execute("UPDATE user SET cart_courses=%(cart)s WHERE id=%(userID)s", {"cart":json.dumps(cartCourseIDs),"userID":userID})
            connection.commit()

    elif mode == "remove_from_cart":
        userID = kwargs["userID"]
        courseID = kwargs["courseID"]

        cur.execute("SELECT cart_courses FROM user WHERE id=%(userID)s", {"userID":userID})
        cartCourseIDs = json.loads(cur.fetchone()[0])

        if courseID in cartCourseIDs:
            cartCourseIDs.remove(courseID)
            cur.execute("UPDATE user SET cart_courses=%(cart)s WHERE id=%(userID)s", {"cart":json.dumps(cartCourseIDs),"userID":userID})
            connection.commit()

    elif mode == "purchase_courses":

        userID = kwargs["userID"]
        cartCourseIDs = kwargs["cartCourseIDs"]

        cur.execute("SELECT purchased_courses FROM user WHERE id=%(userID)s", {"userID":userID})
        purchasedCourseIDs = json.loads(cur.fetchone()[0])

        for courseID in cartCourseIDs:

            if courseID not in purchasedCourseIDs:
                purchasedCourseIDs.append(courseID)

        # Add to purchases
        cur.execute("UPDATE user SET purchased_courses=%(purchased)s WHERE id=%(userID)s", {"purchased":json.dumps(purchasedCourseIDs), "userID":userID})

        # Empty cart
        cur.execute("UPDATE user SET cart_courses='[]' WHERE id=%(userID)s", {"userID":userID})

        connection.commit()

    else:
        raise ValueError("Invalid mode in the user_sql_operation function!")

def course_sql_operation(connection:MySQLConnection=None, mode:str=None, **kwargs)  -> Union[list, tuple, bool, None]:
    """
    Do CRUD operations on the course table

    insert keywords: teacherID

    get_course_data keywords: courseID

    edit keywords:
    """
    if (not mode):
        raise ValueError("You must specify a mode in the course_sql_operation function!")

    cur = connection.cursor()

    if (mode == "insert"):
        courseID = kwargs["courseID"]
        teacherID = kwargs["teacherID"]
        courseName = kwargs["courseName"]
        courseDescription = kwargs["courseDescription"]
        courseImagePath = kwargs["courseImagePath"]
        coursePrice = kwargs["coursePrice"]
        courseCategory = kwargs["courseCategory"]
        videoPath = kwargs["videoPath"]

        cur.execute(
            "INSERT INTO course VALUES (%(courseID)s, %(teacherID)s, %(courseName)s, %(courseDescription)s, %(courseImagePath)s, %(coursePrice)s, %(courseCategory)s, SGT_NOW(), %(videoPath)s)",
            {"courseID":courseID, "teacherID":teacherID, "courseName":courseName, "courseDescription":courseDescription, "courseImagePath":courseImagePath, "coursePrice":coursePrice, "courseCategory":courseCategory, "videoPath":videoPath}
        )
        connection.commit()
    
    elif (mode == "insert_draft"):
        courseID = kwargs["courseID"]
        teacherID = kwargs["teacherID"]
        videoPath = kwargs["videoPath"]

        cur.execute(
            "INSERT INTO draft_course VALUES (%(courseID)s, %(teacherID)s, %(videoPath)s, SGT_NOW())", 
            {"courseID":courseID, "teacherID":teacherID, "videoPath":videoPath}
        )
        connection.commit()

    elif (mode == "check_if_course_owned_by_teacher"):
        courseID = kwargs["courseID"]
        teacherID = kwargs["teacherID"]
        cur.execute("SELECT * FROM course WHERE course_id=%(courseID)s AND teacher_id=%(teacherID)s", {"courseID":courseID, "teacherID":teacherID})
        return (cur.fetchone() is not None)

    elif (mode == "get_video_path"):
        courseID = kwargs["courseID"]
        cur.execute("SELECT video_path FROM course WHERE course_id=%(courseID)s", {"courseID":courseID})
        matched = cur.fetchone()
        return matched[0] if (matched is not None) else None

    elif (mode == "get_course_data"):
        courseID = kwargs["courseID"]
        print("Course ID:", courseID)
        cur.execute("CALL get_course_data(%(courseID)s)", {"courseID":courseID})
        matched = cur.fetchone()
        print("Matched:", matched)
        if (matched is None):
            return False
        teacherProfile = get_dicebear_image(matched[2]) if matched[3] is None else matched[3]
        return CourseInfo(tupleInfo=matched, profilePic=teacherProfile, truncateData=False)
    
    elif (mode == "get_draft_course_data"):
        courseID = kwargs["courseID"]
        print("Course ID:", courseID)
        cur.execute("SELECT * FROM draft_course WHERE course_id=%(courseID)s", {"courseID":courseID})
        matched = cur.fetchone()
        print("Matched:", matched)
        if (matched is None):
            return False
        
        return matched

    # Added just in case want to do updating
    elif (mode == "update_course_title"):
        courseID = kwargs["courseID"]
        courseTitle = kwargs["courseTitle"]
        cur.execute("UPDATE course SET course_name=%(courseTitle)s WHERE course_id=%(courseID)s", {"courseTitle":courseTitle, "courseID":courseID})
        connection.commit()

    elif (mode == "update_course_description"):
        courseID = kwargs["courseID"]
        courseDescription = kwargs["courseDescription"]
        cur.execute("UPDATE course SET course_description=%(courseDescription)s WHERE course_id=%(courseID)s", {"courseDescription":courseDescription, "courseID":courseID})
        connection.commit()

    elif (mode == "update_course_category"):
        courseID = kwargs["courseID"]
        courseCategory = kwargs["courseCategory"]
        cur.execute("UPDATE course SET course_category=%(courseCategory)s WHERE course_id=%(courseID)s", {"courseCategory":courseCategory, "courseID":courseID})
        connection.commit()

    elif (mode == "update_course_price"):
        courseID = kwargs["courseID"]
        coursePrice = kwargs.get("coursePrice")
        cur.execute("UPDATE course SET course_price=%(coursePrice)s WHERE course_id=%(courseID)s", {"coursePrice":coursePrice, "courseID":courseID})
        connection.commit()

    elif (mode == "update_course_thumbnail"):
        courseID = kwargs["courseID"]

        # Delete old thumbnail from Google Cloud Storage API
        cur.execute("SELECT course_image_path FROM course WHERE course_id=%(courseID)s", {"courseID":courseID})
        matched = cur.fetchone()
        if (matched is not None):
            oldUrlToDelete = get_blob_name(url=matched[0])
            try:
                delete_blob(destinationURL=oldUrlToDelete)
            except (FileNotFoundError):
                pass

        courseImagePath = kwargs["courseImagePath"]
        cur.execute("UPDATE course SET course_image_path=%(courseImagePath)s WHERE course_id=%(courseID)s", {"courseImagePath":courseImagePath, "courseID":courseID})
        connection.commit()

    elif (mode == "update_course_video"):
        courseID = kwargs["courseID"]
        videoPath = kwargs["videoPath"]
        cur.execute("UPDATE course SET video_path=%(videoPath)s WHERE course_id=%(courseID)s", {"videoPath":videoPath, "courseID":courseID})
        connection.commit()

    elif (mode == "delete_from_draft"):
        courseID = kwargs["courseID"]
        cur.execute("DELETE FROM draft_course WHERE course_id=%(courseID)s", {"courseID":courseID})
        connection.commit()

    elif (mode == "delete"):
        courseID = kwargs["courseID"]
        cur.execute("DELETE FROM course WHERE course_id=%(courseID)s", {"courseID":courseID})
        connection.commit()

    elif (mode == "get_all_courses_by_teacher"):
        teacherID = kwargs["teacherID"]
        pageNum = kwargs["pageNum"]
        if (pageNum > 2147483647):
            pageNum = 2147483647
        # Not using offset as it will get noticeably slower with more courses
        cur.execute("CALL paginate_teacher_courses(%(teacherID)s, %(pageNum)s)", {"teacherID":teacherID, "pageNum":1})
        try:
            maxPage = cur.fetchone()[-1]
            if (pageNum > maxPage):
                return (False , maxPage)
        except:
            return []
        cur.execute("CALL paginate_teacher_courses(%(teacherID)s, %(pageNum)s)", {"teacherID":teacherID, "pageNum":pageNum})
        resultsList = cur.fetchall()
        maxPage = ceil(resultsList[0][-1] / 10)

        # Get the teacher's profile image from the first tuple
        teacherProfile = get_dicebear_image(resultsList[0][3]) if (resultsList[0][4] is None) \
                                                               else resultsList[0][4]

        courseList = []
        for tupleInfo in resultsList:
            foundResultsTuple = tupleInfo[1:]
            courseList.append(
                CourseInfo(foundResultsTuple, profilePic=teacherProfile, truncateData=True)
            )

        return (courseList, maxPage)

    elif (mode == "get_all_draft_courses"):
        teacherID = kwargs["teacherID"]
        pageNum = kwargs["pageNum"]
        if (pageNum > 2147483647):
            pageNum = 2147483647
        # Not using offset as it will get noticeably slower with more courses
        cur.execute("CALL paginate_draft_courses(%(teacherID)s, %(pageNum)s)", {"teacherID":teacherID, "pageNum":1})
        try:
            maxPage = cur.fetchone()[-1]
            if (pageNum > maxPage):
                return (False , maxPage)
        except:
            return []
        cur.execute("CALL paginate_draft_courses(%(teacherID)s, %(pageNum)s)", {"teacherID":teacherID, "pageNum":pageNum})
        resultsList = cur.fetchall()
        maxPage = ceil(resultsList[0][-1] / 10)
        teacherProfile = get_dicebear_image(resultsList[0][3]) if (resultsList[0][4] is None) \
                                                               else resultsList[0][4]

        courseList = []
        cur.execute("SELECT SGT_NOW()")
        currentDay = cur.fetchone()[0]
        for tupleInfo in resultsList:
            foundResultsTuple = tupleInfo[1:]
            if ((currentDay - foundResultsTuple[4]).days > 1):
                cur.execute("DELETE FROM draft_course WHERE course_id=%(courseID)s", {"courseID":foundResultsTuple[0]})
                connection.commit()
            else:
                courseList.append(
                    CourseInfo(foundResultsTuple, profilePic=teacherProfile, truncateData=True, draftStatus=True)
                )

        return (courseList, maxPage)

    elif (mode == "get_3_latest_courses" or mode == "get_3_highly_rated_courses"):
        teacherID = kwargs.get("teacherID")

        # TODO: Fix the query below 
        if (mode == "get_3_latest_courses"):
            # get the latest 3 courses
            if (teacherID is None):
                cur.execute("""
                    SELECT 
                    c.course_id, c.teacher_id, 
                    u.username, u.profile_image, c.course_name, c.course_description,
                    c.course_image_path, c.course_price, c.course_category, c.date_created,
                    ROUND(SUM(r.course_rating) / COUNT(*), 0) AS avg_rating
                    FROM course AS c
                    LEFT OUTER JOIN review AS r
                    ON c.course_id = r.course_id
                    INNER JOIN user AS u
                    ON c.teacher_id=u.id
                    GROUP BY c.course_id, c.teacher_id, 
                    u.username, u.profile_image, c.course_name, c.course_description,
                    c.course_image_path, c.course_price, c.course_category, c.date_created
                    ORDER BY c.date_created DESC LIMIT 3;
                """)
            else:
                cur.execute("""
                    SELECT 
                    c.course_id, c.teacher_id, 
                    u.username, u.profile_image, c.course_name, c.course_description,
                    c.course_image_path, c.course_price, c.course_category, c.date_created,
                    ROUND(SUM(r.course_rating) / COUNT(*), 0) AS avg_rating
                    FROM course AS c
                    LEFT OUTER JOIN review AS r
                    ON c.course_id = r.course_id
                    INNER JOIN user AS u
                    ON c.teacher_id=u.id
                    WHERE c.teacher_id=%(teacherID)s
                    GROUP BY c.course_id, c.teacher_id, 
                    u.username, u.profile_image, c.course_name, c.course_description,
                    c.course_image_path, c.course_price, c.course_category, c.date_created
                    ORDER BY c.date_created DESC LIMIT 3;
                """, {"teacherID":teacherID})
        else:
            # get top 3 highly rated courses
            if (teacherID is None):
                cur.execute("""
                    SELECT 
                    c.course_id, c.teacher_id, 
                    u.username, u.profile_image, c.course_name, c.course_description,
                    c.course_image_path, c.course_price, c.course_category, c.date_created,
                    ROUND(SUM(r.course_rating) / COUNT(*), 0) AS avg_rating
                    FROM course AS c
                    LEFT OUTER JOIN review AS r
                    ON c.course_id = r.course_id
                    INNER JOIN user AS u
                    ON c.teacher_id=u.id
                    GROUP BY c.course_id, c.teacher_id, 
                    u.username, u.profile_image, c.course_name, c.course_description,
                    c.course_image_path, c.course_price, c.course_category, c.date_created
                    ORDER BY avg_rating DESC LIMIT 3;
                """)
            else:
                cur.execute("""
                    SELECT 
                    c.course_id, c.teacher_id, 
                    u.username, u.profile_image, c.course_name, c.course_description,
                    c.course_image_path, c.course_price, c.course_category, c.date_created,
                    ROUND(SUM(r.course_rating) / COUNT(*), 0) AS avg_rating
                    FROM course AS c
                    LEFT OUTER JOIN review AS r
                    ON c.course_id = r.course_id
                    INNER JOIN user AS u
                    ON c.teacher_id=u.id
                    WHERE c.teacher_id=%(teacherID)s
                    GROUP BY c.course_id, c.teacher_id, 
                    u.username, u.profile_image, c.course_name, c.course_description,
                    c.course_image_path, c.course_price, c.course_category, c.date_created
                    ORDER BY avg_rating DESC LIMIT 3;
                """, {"teacherID":teacherID})

        matchedList = cur.fetchall()
        if (not matchedList):
            return []
        else:
            courseInfoList = []
            # get the teacher name for each course
            if (not teacherID):
                teacherIDList = [teacherID[1] for teacherID in matchedList]
                for i, teacherID in enumerate(teacherIDList):
                    cur.execute("SELECT username, profile_image FROM user WHERE id=%(teacherID)s", {"teacherID":teacherID})
                    res = cur.fetchone()
                    teacherProfile = get_dicebear_image(res[0]) if (res[1] is None) \
                                                                        else res[1]
                    courseInfoList.append(
                        CourseInfo(matchedList[i], profilePic=teacherProfile, truncateData=True)
                    )
                return courseInfoList
            else:
                cur.execute("SELECT username, profile_image FROM user WHERE id=%(teacherID)s", {"teacherID":teacherID})
                res = cur.fetchone()
                teacherProfile = get_dicebear_image(res[0]) if (res[1] is None) \
                                                                    else res[1]
                for tupleInfo in matchedList:
                    courseInfoList.append(
                        CourseInfo( tupleInfo, profilePic=teacherProfile, truncateData=True)
                    )

                if (kwargs.get("getTeacherUsername")):
                    return (courseInfoList, res[0])

                return courseInfoList

    elif (mode == "search") or (mode == "explore"):
        courseTag = kwargs.get("courseCategory")
        searchInput = kwargs.get("searchInput")
        pageNum = kwargs.get("pageNum")
        if (pageNum > 2147483647):
            pageNum = 2147483647
        resultsList = []

        if (mode == "search"):
            cur.execute("CALL search_course_paginate(%(pageNum)s, %(searchInput)s)", {"pageNum":pageNum,"searchInput":searchInput})
        else:
            cur.execute("CALL explore_course_paginate(%(pageNum)s, %(courseTag)s)", {"pageNum":pageNum,"courseTag":courseTag})
        foundResults = cur.fetchall()
        if (len(foundResults) == 0):
            return []
        maxPage = ceil(foundResults[0][-1] / 10)
        teacherIDList = [teacherID[2] for teacherID in foundResults]
        for i, teacherID in enumerate(teacherIDList):
            cur.execute("SELECT username, profile_image FROM user WHERE id=%(teacherID)s", {"teacherID":teacherID})
            res = cur.fetchone()
            teacherProfile = get_dicebear_image(res[0]) if (res[1] is None) \
                                                                else res[1]
            foundResultsTuple = foundResults[i][1:]
            resultsList.append(CourseInfo(foundResultsTuple, profilePic=teacherProfile, truncateData=True))

        return (resultsList, maxPage)
        

    else:
        raise ValueError("Invalid mode in the course_sql_operation function!")

def review_sql_operation(connection:MySQLConnection=None, mode:str=None, **kwargs) -> Union[list, None]:
    """
    Do CRUD operations on the review table

    revieve_user_review keywords: userID, courseID,
    insert keywords: userID, courseID, courseRating, CourseReview
    retrieve_all keywords: courseID

    """
    if mode is None:
        raise ValueError("You must specify a mode in the review_sql_operation function!")

    cur = connection.cursor()

    courseID = kwargs["courseID"]

    if mode == "retrieve_user_review":
        userID = kwargs["userID"]
        cur.execute("SELECT course_rating FROM review WHERE user_id = %(userID)s AND course_id = %(courseID)s", {"userID":userID, "courseID":courseID})
        review_list = cur.fetchall()
        return review_list

    elif mode == "add_review":
        userID = kwargs["userID"]
        courseID = kwargs["courseID"]
        courseRating = kwargs["courseRating"]
        courseReview = kwargs["courseReview"]
        print(userID, courseID, courseRating, courseReview)
        cur.execute("INSERT INTO review (user_id, course_id, course_rating, course_review, review_date) VALUES (%(userID)s, %(courseID)s, %(courseRating)s, %(courseReview)s, SGT_NOW())", {"userID":userID, "courseID":courseID, "courseRating":courseRating, "courseReview":courseReview})
        connection.commit()

    elif mode == "retrieve_all":
        cur.execute("SELECT r.user_id, r.course_id, r.course_rating, r.course_review, r.review_date, u.username FROM review r INNER JOIN user u ON r.user_id = u.id WHERE r.course_id = %(courseID)s", {"courseID":courseID})
        review_list = cur.fetchall()
        return review_list if (review_list is not None) else []

    else:
        raise ValueError("Invalid mode in the review_sql_operation function!")

def role_sql_operation(connection:MySQLConnection=None, mode:str=None, **kwargs) -> Union[list, None]:
    """
    Do CRUD operations on the review table
    
    """
    if mode is None:
        raise ValueError("You must specify a mode in the role_sql_operation function!")

    cur = connection.cursor()

    if mode == "retrieve_all":
        cur.execute("SELECT * FROM role")
        role_list = cur.fetchall()
        return role_list if (role_list is not None) else []

    
    elif mode == "retrieve_admin":
        cur.execute("SELECT * FROM role WHERE role_name = 'admin'")
        role_list = cur.fetchall()
        return role_list if (role_list is not None) else []
        

    else:
        raise ValueError("Invalid mode in the role_sql_operation function!")
    <|MERGE_RESOLUTION|>--- conflicted
+++ resolved
@@ -1252,11 +1252,8 @@
             isInRecovery = recovery_token_sql_operation(connection=connection, mode="check_if_recovering", userID=userInfo.uid)
             courseArr.append((userInfo, isInRecovery))
 
-<<<<<<< HEAD
-=======
         return courseArr, maxPage
 
->>>>>>> 0dfc1bc7
     elif (mode == "get_user_purchases"):
         userID = kwargs["userID"]
         cur.execute("SELECT purchased_courses FROM user WHERE id=%(userID)s", {"userID":userID})
