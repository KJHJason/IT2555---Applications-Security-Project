--- conflicted
+++ resolved
@@ -10,54 +10,25 @@
     """This class will be used to store the regex pattern for Markdown syntax."""
     ANCHOR_REGEX: re.Pattern[str] = re.compile(r"^\[(.*?)\]\((.*?)\)$")
 
-# Add attributes to anchor tag in the markdown string
 class AnchorTagPreprocessor(markdown.preprocessors.Preprocessor):
     """Add attributes to the anchor html tag or the anchor markdown syntax."""
     def run(self, lines):
         newLines = []
         for line in lines:
             if (line.startswith("<a")):
-                line = line.replace("<a", "<a rel=\"nofollow\"")
+                line = line.replace("<a", "<a rel='nofollow'")
             elif (re.fullmatch(MarkdownRegex.ANCHOR_REGEX, line)):
                 line = re.sub(MarkdownRegex.ANCHOR_REGEX, r"<a rel='nofollow' href='\2'>\1</a>", line)
             newLines.append(line)
         return newLines
 
-<<<<<<< HEAD
 class AnchorTagExtension(markdown.extensions.Extension):
     """Will add rel="nofollow" before markdown conversion for HTML tags or markdown syntax."""
-=======
-class AnchorTagPreExtension(markdown.extensions.Extension):
-    """
-    Will add rel="nofollow" after markdown conversion for <a ..>text</a> HTML tags.
-    """
->>>>>>> f133a8ed
     def extendMarkdown(self, md):
         md.registerExtension(self)
         # Note that the integer in the third argument is the priority when parsing the markdown string.
         md.preprocessors.register(AnchorTagPreprocessor(md), "addAttributesToAnchorTags", 75)
 
-<<<<<<< HEAD
-=======
-# Convert markdown (anchorText)[anchorLink] and add rel="nofollow" after markdown conversion.
-class AnchorTagPostprocessor(markdown.postprocessors.Postprocessor):
-    def run(self, text):
-        mdAnchorRegex = re.compile(r"""
-            \((.*?)\) # Matches (anchorText)
-            \[(.*?)\] # Matches [anchorLink]
-        """, re.VERBOSE)
-        return re.sub(mdAnchorRegex, r"<a href='\1' rel='nofollow'>\2</a>", text)
-
-class AnchorTagPostExtension(markdown.extensions.Extension):
-    """
-    Will add rel="nofollow" after markdown conversion for (anchorText)[anchorLink] markdown syntax.
-    """
-    def extendMarkdown(self, md):
-        md.registerExtension(self)
-        # Note that the integer in the third argument is the priority when parsing the markdown string.
-        md.postprocessors.register(AnchorTagPostprocessor(md), "addAttributesToAnchorMarkdownTags", 75)
-
->>>>>>> f133a8ed
 __all__ = [
     "AnchorTagExtension"
 ]