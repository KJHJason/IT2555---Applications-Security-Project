from flask import Flask, render_template, request, redirect, url_for, session, make_response, flash, Markup, abort, send_from_directory
from werkzeug.utils import secure_filename
from os import environ
<<<<<<< HEAD
=======
from flask_limiter import Limiter
from flask_limiter.util import get_remote_address
from flask_sqlalchemy import SQLAlchemy #Doing SQL
>>>>>>> 9063b1a0
from pathlib import Path
from requests import post as pyPost
from apscheduler.schedulers.background import BackgroundScheduler
from matplotlib import pyplot as plt
from dicebear import DOptions
import sqlite3
from datetime import datetime
# from python_files import Student, Teacher, Forms, Course
from python_files.IntegratedFunctions import *
from python_files.Forms import *

"""Web app configurations"""
# general Flask configurations
app = Flask(__name__)
app.config["SECRET_KEY"] = "a secret key" # for demonstration purposes, if deployed, change it to something more secure
scheduler = BackgroundScheduler()

# Maximum file size for uploading anything to the web app's server
app.config['MAX_CONTENT_LENGTH'] = 200 * 1024 * 1024 # 200MiB

# Configurations for dicebear api for user profile image options
app.config["DICEBEAR_OPTIONS"] = DOptions(
    size=250
)

#Configuration of SQL
app.config['SQLALCHEMY_DATABASE_URI'] = 'sqlite:///database.db'
j_db = SQLAlchemy(app)

#Needa read up abit will edit where valid

# class Product(j_db.Model):
#     __searchable__ = ['name', 'short_description', 'long_description', 'category']

#     id = j_db.Column(j_db.Integer, primary_key=True)
#     img_file_name = j_db.Column(j_db.String) #nullable=False
#     name = j_db.Column(j_db.String(40)) # nullable=False
#     price = j_db.Column(j_db.Float) # nullable=False
#     category = j_db.Column(j_db.String(50))
#     short_description = j_db.Column(j_db.String(100))
#     long_description = j_db.Column(j_db.String)
#     stock = j_db.Column(j_db.Integer)

# creating an absolute path for storing the shelve files
app.config["DATABASE_FOLDER"] = str(app.root_path) + "\\databases"

# for image uploads file path
app.config["PROFILE_UPLOAD_PATH"] = "static/images/user"
app.config["THUMBNAIL_UPLOAD_PATH"] = "static/images/courses/thumbnails"
app.config["ALLOWED_IMAGE_EXTENSIONS"] = ("png", "jpg", "jpeg")

# for course video uploads file path
app.config["COURSE_VIDEO_FOLDER"] = "static/course_videos"
app.config["ALLOWED_VIDEO_EXTENSIONS"] = (".mp4, .mov, .avi, .3gpp, .flv, .mpeg4, .flv, .webm, .mpegs, .wmv")

USER_SQL_PATH = app.config["DATABASE_FOLDER"] + "\\user.db"

"""End of Web app configurations"""

@app.route("/")
def home():
    """Home page"""
    return render_template("users/general/home.html")

@app.route("/login", methods=["GET", "POST"])
def login():
    return render_template("users/guest/login.html")

@app.route("/signup", methods=["GET", "POST"])
def signup():
    signupForm = CreateSignUpForm(request.form)
    if (request.method == "GET"):
        return render_template("users/guest/signup.html", form=signupForm)

    if (request.method == "POST" and signupForm.validate()):
        # POST request code below
        emailInput = signupForm.email.data
        usernameInput = signupForm.username.data
        passwordInput = signupForm.password.data
        confirmPasswordInput = signupForm.cfm_password.data
        if (passwordInput != confirmPasswordInput):
            return render_template("users/guest/signup.html", form=signupForm, pwd_were_not_matched=True)

        print(f"username: {usernameInput}, email: {emailInput}, password: {passwordInput}")

        con = sqlite3.connect(USER_SQL_PATH, timeout=10)
        cur = con.cursor()
        cur.execute("""CREATE TABLE IF NOT EXISTS user (
            id PRIMARY KEY NOT NULL, 
            role TEXT NOT NULL,
            username TEXT NOT NULL, 
            email TEXT NOT NULL, 
            password TEXT NOT NULL, 
            profile_image TEXT NOT NULL, 
            date_joined DATE NOT NULL
        )""")

        emailDupe = bool(cur.execute("SELECT * FROM user WHERE email=:email", {"email": emailInput}).fetchall())

        usernameDupes = bool(cur.execute("SELECT * FROM user WHERE username=:username",\
                                                                    {"username": usernameInput}).fetchall())

        if (not emailDupe and not usernameDupes):
            while (1):
                try:
                    # add to the sqlite3 database
                    userID = generate_id()
                    data = (userID, "student", usernameInput, emailInput, passwordInput, "/static/images/user/default.jpg", datetime.now().strftime("%Y-%m-%d"))
                    cmd = "INSERT INTO user VALUES (?, ?, ?, ?, ?, ?, ?)"
                    cur.execute(cmd, data)
                    break
                except sqlite3.IntegrityError:
                    # if the userID is already taken in very rare case, try again
                    continue

        # commit the changes to the database
        con.commit()
        con.close()

        if (emailDupe or usernameDupes):
            return render_template("users/guest/signup.html", form=signupForm, email_duplicates=emailDupe, username_duplicates=usernameDupes)

        return redirect(url_for("home"))

    # post request but form inputs are not valid
    return render_template("users/guest/signup.html", form=signupForm)

"""Custom Error Pages"""

# Bad Request
@app.errorhandler(400)
def error400(e):
    return render_template("errors/401.html"), 400

# Unauthorised
@app.errorhandler(401)
def error401(e):
    return render_template("errors/401.html"), 401

# Forbidden
@app.errorhandler(403)
def error403(e):
    return render_template("errors/403.html"), 403

# Not Found
@app.errorhandler(404)
def error404(e):
    return render_template("errors/404.html"), 404

# Method Not Allowed
@app.errorhandler(405)
def error405(e):
    return render_template("errors/405.html"), 405

# Payload Too Large
@app.errorhandler(413)
def error413(e):
    return render_template("errors/413.html"), 413

# I'm a Teapot
@app.errorhandler(418)
def error418(e):
    return render_template("errors/418.html"), 418

# Too Many Requests
@app.errorhandler(429)
def error429(e):
    return render_template("errors/429.html"), 429

# Internal Server Error
@app.errorhandler(500)
def error500(e):
    return render_template("errors/500.html"), 500

# Not Implemented
@app.errorhandler(501)
def error501(e):
    return render_template("errors/501.html"), 501

# Bad Gateway
@app.errorhandler(502)
def error502(e):
    return render_template("errors/502.html"), 502

# Service Temporarily Unavailable
@app.errorhandler(503)
def error503(e):
    return render_template("errors/503.html"), 503

"""End of Custom Error Pages"""

if __name__ == '__main__':
    app.run(debug=True)<|MERGE_RESOLUTION|>--- conflicted
+++ resolved
@@ -1,12 +1,6 @@
 from flask import Flask, render_template, request, redirect, url_for, session, make_response, flash, Markup, abort, send_from_directory
 from werkzeug.utils import secure_filename
 from os import environ
-<<<<<<< HEAD
-=======
-from flask_limiter import Limiter
-from flask_limiter.util import get_remote_address
-from flask_sqlalchemy import SQLAlchemy #Doing SQL
->>>>>>> 9063b1a0
 from pathlib import Path
 from requests import post as pyPost
 from apscheduler.schedulers.background import BackgroundScheduler
@@ -32,24 +26,6 @@
     size=250
 )
 
-#Configuration of SQL
-app.config['SQLALCHEMY_DATABASE_URI'] = 'sqlite:///database.db'
-j_db = SQLAlchemy(app)
-
-#Needa read up abit will edit where valid
-
-# class Product(j_db.Model):
-#     __searchable__ = ['name', 'short_description', 'long_description', 'category']
-
-#     id = j_db.Column(j_db.Integer, primary_key=True)
-#     img_file_name = j_db.Column(j_db.String) #nullable=False
-#     name = j_db.Column(j_db.String(40)) # nullable=False
-#     price = j_db.Column(j_db.Float) # nullable=False
-#     category = j_db.Column(j_db.String(50))
-#     short_description = j_db.Column(j_db.String(100))
-#     long_description = j_db.Column(j_db.String)
-#     stock = j_db.Column(j_db.Integer)
-
 # creating an absolute path for storing the shelve files
 app.config["DATABASE_FOLDER"] = str(app.root_path) + "\\databases"
 
@@ -62,7 +38,8 @@
 app.config["COURSE_VIDEO_FOLDER"] = "static/course_videos"
 app.config["ALLOWED_VIDEO_EXTENSIONS"] = (".mp4, .mov, .avi, .3gpp, .flv, .mpeg4, .flv, .webm, .mpegs, .wmv")
 
-USER_SQL_PATH = app.config["DATABASE_FOLDER"] + "\\user.db"
+#Configuration of SQL
+app.config["USER_DATABASE_SQL"] = app.config["DATABASE_FOLDER"] + "\\user.db"
 
 """End of Web app configurations"""
 
@@ -92,7 +69,7 @@
 
         print(f"username: {usernameInput}, email: {emailInput}, password: {passwordInput}")
 
-        con = sqlite3.connect(USER_SQL_PATH, timeout=10)
+        con = sqlite3.connect(app.config["USER_DATABASE_SQL"], timeout=5)
         cur = con.cursor()
         cur.execute("""CREATE TABLE IF NOT EXISTS user (
             id PRIMARY KEY NOT NULL, 
